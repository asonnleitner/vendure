import { ChangeDetectionStrategy, Component, EventEmitter, Input, Output } from '@angular/core';
import {
<<<<<<< HEAD
    GetOrderHistoryQuery,
    HistoryEntry,
=======
    GetOrderHistory,
    HistoryEntryComponentService,
>>>>>>> a866a515
    HistoryEntryType,
    OrderDetailFragment,
    TimelineDisplayType,
    TimelineHistoryEntry,
} from '@vendure/admin-ui/core';

type OrderHistoryItem = NonNullable<GetOrderHistoryQuery['order']>['history']['items'][number];

@Component({
    selector: 'vdr-order-history',
    templateUrl: './order-history.component.html',
    styleUrls: ['./order-history.component.scss'],
    changeDetection: ChangeDetectionStrategy.OnPush,
})
export class OrderHistoryComponent {
    @Input() order: OrderDetailFragment;
    @Input() history: OrderHistoryItem[];
    @Output() addNote = new EventEmitter<{ note: string; isPublic: boolean }>();
    @Output() updateNote = new EventEmitter<TimelineHistoryEntry>();
    @Output() deleteNote = new EventEmitter<TimelineHistoryEntry>();
    note = '';
    noteIsPrivate = true;
    expanded = false;
    readonly type = HistoryEntryType;

<<<<<<< HEAD
    getDisplayType(entry: OrderHistoryItem): TimelineDisplayType {
=======
    constructor(private historyEntryComponentService: HistoryEntryComponentService) {}

    hasCustomComponent(type: string): boolean {
        return !!this.historyEntryComponentService.getComponent(type);
    }

    getDisplayType(entry: GetOrderHistory.Items): TimelineDisplayType {
>>>>>>> a866a515
        if (entry.type === HistoryEntryType.ORDER_STATE_TRANSITION) {
            if (entry.data.to === 'Delivered') {
                return 'success';
            }
            if (entry.data.to === 'Cancelled') {
                return 'error';
            }
        }
        if (entry.type === HistoryEntryType.ORDER_FULFILLMENT_TRANSITION) {
            if (entry.data.to === 'Delivered') {
                return 'success';
            }
        }
        if (entry.type === HistoryEntryType.ORDER_PAYMENT_TRANSITION) {
            if (entry.data.to === 'Declined' || entry.data.to === 'Cancelled') {
                return 'error';
            }
        }
        if (entry.type === HistoryEntryType.ORDER_CANCELLATION) {
            return 'error';
        }
        if (entry.type === HistoryEntryType.ORDER_REFUND_TRANSITION) {
            return 'warning';
        }
        return 'default';
    }

    getTimelineIcon(entry: OrderHistoryItem) {
        if (entry.type === HistoryEntryType.ORDER_STATE_TRANSITION) {
            if (entry.data.to === 'Delivered') {
                return ['success-standard', 'is-solid'];
            }
            if (entry.data.to === 'Cancelled') {
                return 'ban';
            }
        }
        if (entry.type === HistoryEntryType.ORDER_PAYMENT_TRANSITION) {
            if (entry.data.to === 'Settled') {
                return 'credit-card';
            }
        }
        if (entry.type === HistoryEntryType.ORDER_NOTE) {
            return 'note';
        }
        if (entry.type === HistoryEntryType.ORDER_MODIFIED) {
            return 'pencil';
        }
        if (entry.type === HistoryEntryType.ORDER_FULFILLMENT_TRANSITION) {
            if (entry.data.to === 'Shipped') {
                return 'truck';
            }
            if (entry.data.to === 'Delivered') {
                return 'truck';
            }
        }
    }

    isFeatured(entry: OrderHistoryItem): boolean {
        switch (entry.type) {
            case HistoryEntryType.ORDER_STATE_TRANSITION: {
                return (
                    entry.data.to === 'Delivered' ||
                    entry.data.to === 'Cancelled' ||
                    entry.data.to === 'Settled'
                );
            }
            case HistoryEntryType.ORDER_PAYMENT_TRANSITION:
                return entry.data.to === 'Settled' || entry.data.to === 'Cancelled';
            case HistoryEntryType.ORDER_FULFILLMENT_TRANSITION:
                return entry.data.to === 'Delivered' || entry.data.to === 'Shipped';
            case HistoryEntryType.ORDER_NOTE:
            case HistoryEntryType.ORDER_MODIFIED:
                return true;
            default:
                return true;
        }
    }

    getFulfillment(
        entry: OrderHistoryItem,
    ): NonNullable<OrderDetailFragment['fulfillments']>[number] | undefined {
        if (
            (entry.type === HistoryEntryType.ORDER_FULFILLMENT ||
                entry.type === HistoryEntryType.ORDER_FULFILLMENT_TRANSITION) &&
            this.order.fulfillments
        ) {
            return this.order.fulfillments.find(f => f.id === entry.data.fulfillmentId);
        }
    }

    getPayment(entry: OrderHistoryItem): NonNullable<OrderDetailFragment['payments']>[number] | undefined {
        if (entry.type === HistoryEntryType.ORDER_PAYMENT_TRANSITION && this.order.payments) {
            return this.order.payments.find(p => p.id === entry.data.paymentId);
        }
    }

    getCancelledItems(entry: OrderHistoryItem): Array<{ name: string; quantity: number }> {
        const itemMap = new Map<string, number>();
        const cancelledItemIds: string[] = entry.data.orderItemIds;
        for (const line of this.order.lines) {
            for (const item of line.items) {
                if (cancelledItemIds.includes(item.id)) {
                    const count = itemMap.get(line.productVariant.name);
                    if (count != null) {
                        itemMap.set(line.productVariant.name, count + 1);
                    } else {
                        itemMap.set(line.productVariant.name, 1);
                    }
                }
            }
        }
        return Array.from(itemMap.entries()).map(([name, quantity]) => ({ name, quantity }));
    }

    getModification(id: string) {
        return this.order.modifications.find(m => m.id === id);
    }

    getName(entry: OrderHistoryItem): string {
        const { administrator } = entry;
        if (administrator) {
            return `${administrator.firstName} ${administrator.lastName}`;
        } else {
            const customer = this.order.customer;
            if (customer) {
                return `${customer.firstName} ${customer.lastName}`;
            }
        }
        return '';
    }

    addNoteToOrder() {
        this.addNote.emit({ note: this.note, isPublic: !this.noteIsPrivate });
        this.note = '';
        this.noteIsPrivate = true;
    }
}<|MERGE_RESOLUTION|>--- conflicted
+++ resolved
@@ -1,19 +1,12 @@
 import { ChangeDetectionStrategy, Component, EventEmitter, Input, Output } from '@angular/core';
 import {
-<<<<<<< HEAD
     GetOrderHistoryQuery,
-    HistoryEntry,
-=======
-    GetOrderHistory,
     HistoryEntryComponentService,
->>>>>>> a866a515
     HistoryEntryType,
     OrderDetailFragment,
     TimelineDisplayType,
     TimelineHistoryEntry,
 } from '@vendure/admin-ui/core';
-
-type OrderHistoryItem = NonNullable<GetOrderHistoryQuery['order']>['history']['items'][number];
 
 @Component({
     selector: 'vdr-order-history',
@@ -23,7 +16,7 @@
 })
 export class OrderHistoryComponent {
     @Input() order: OrderDetailFragment;
-    @Input() history: OrderHistoryItem[];
+    @Input() history: TimelineHistoryEntry[];
     @Output() addNote = new EventEmitter<{ note: string; isPublic: boolean }>();
     @Output() updateNote = new EventEmitter<TimelineHistoryEntry>();
     @Output() deleteNote = new EventEmitter<TimelineHistoryEntry>();
@@ -32,17 +25,13 @@
     expanded = false;
     readonly type = HistoryEntryType;
 
-<<<<<<< HEAD
-    getDisplayType(entry: OrderHistoryItem): TimelineDisplayType {
-=======
     constructor(private historyEntryComponentService: HistoryEntryComponentService) {}
 
     hasCustomComponent(type: string): boolean {
         return !!this.historyEntryComponentService.getComponent(type);
     }
 
-    getDisplayType(entry: GetOrderHistory.Items): TimelineDisplayType {
->>>>>>> a866a515
+    getDisplayType(entry: TimelineHistoryEntry): TimelineDisplayType {
         if (entry.type === HistoryEntryType.ORDER_STATE_TRANSITION) {
             if (entry.data.to === 'Delivered') {
                 return 'success';
@@ -70,7 +59,7 @@
         return 'default';
     }
 
-    getTimelineIcon(entry: OrderHistoryItem) {
+    getTimelineIcon(entry: TimelineHistoryEntry) {
         if (entry.type === HistoryEntryType.ORDER_STATE_TRANSITION) {
             if (entry.data.to === 'Delivered') {
                 return ['success-standard', 'is-solid'];
@@ -100,7 +89,7 @@
         }
     }
 
-    isFeatured(entry: OrderHistoryItem): boolean {
+    isFeatured(entry: TimelineHistoryEntry): boolean {
         switch (entry.type) {
             case HistoryEntryType.ORDER_STATE_TRANSITION: {
                 return (
@@ -117,13 +106,11 @@
             case HistoryEntryType.ORDER_MODIFIED:
                 return true;
             default:
-                return true;
+                return false;
         }
     }
 
-    getFulfillment(
-        entry: OrderHistoryItem,
-    ): NonNullable<OrderDetailFragment['fulfillments']>[number] | undefined {
+    getFulfillment(entry: TimelineHistoryEntry): NonNullable<OrderDetailFragment['fulfillments']>[number] | undefined {
         if (
             (entry.type === HistoryEntryType.ORDER_FULFILLMENT ||
                 entry.type === HistoryEntryType.ORDER_FULFILLMENT_TRANSITION) &&
@@ -133,13 +120,13 @@
         }
     }
 
-    getPayment(entry: OrderHistoryItem): NonNullable<OrderDetailFragment['payments']>[number] | undefined {
+    getPayment(entry: TimelineHistoryEntry): NonNullable<OrderDetailFragment['payments']>[number] | undefined {
         if (entry.type === HistoryEntryType.ORDER_PAYMENT_TRANSITION && this.order.payments) {
             return this.order.payments.find(p => p.id === entry.data.paymentId);
         }
     }
 
-    getCancelledItems(entry: OrderHistoryItem): Array<{ name: string; quantity: number }> {
+    getCancelledItems(entry: TimelineHistoryEntry): Array<{ name: string; quantity: number }> {
         const itemMap = new Map<string, number>();
         const cancelledItemIds: string[] = entry.data.orderItemIds;
         for (const line of this.order.lines) {
@@ -161,7 +148,7 @@
         return this.order.modifications.find(m => m.id === id);
     }
 
-    getName(entry: OrderHistoryItem): string {
+    getName(entry: TimelineHistoryEntry): string {
         const { administrator } = entry;
         if (administrator) {
             return `${administrator.firstName} ${administrator.lastName}`;
