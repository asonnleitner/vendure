--- conflicted
+++ resolved
@@ -422,15 +422,12 @@
         id
         availableLanguages
         trackInventory
-<<<<<<< HEAD
         outOfStockThreshold
-=======
         serverConfig {
             orderProcess {
                 name
             }
         }
->>>>>>> f129e0cc
     }
 `;
 
