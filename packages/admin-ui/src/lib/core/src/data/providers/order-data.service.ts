<<<<<<< HEAD
import * as Codegen from '../../common/generated-types';
=======
import {
    AddManualPayment,
    AddNoteToOrder,
    AddNoteToOrderInput,
    CancelOrder,
    CancelOrderInput,
    CancelPayment,
    CreateFulfillment,
    DeleteOrderNote,
    FulfillOrderInput,
    GetOrder,
    GetOrderHistory,
    GetOrderList,
    GetOrderSummary,
    HistoryEntryListOptions,
    ManualPaymentInput,
    ModifyOrder,
    ModifyOrderInput,
    OrderListOptions,
    RefundOrder,
    RefundOrderInput,
    SettlePayment,
    SettleRefund,
    SettleRefundInput,
    TransitionFulfillmentToState,
    TransitionOrderToState,
    TransitionPaymentToState,
    UpdateOrderCustomFields,
    UpdateOrderInput,
    UpdateOrderNote,
    UpdateOrderNoteInput,
} from '../../common/generated-types';
>>>>>>> ed00386b
import {
    ADD_MANUAL_PAYMENT_TO_ORDER,
    ADD_NOTE_TO_ORDER,
    CANCEL_ORDER,
    CANCEL_PAYMENT,
    CREATE_FULFILLMENT,
    DELETE_ORDER_NOTE,
    GET_ORDER,
    GET_ORDERS_LIST,
    GET_ORDER_HISTORY,
    GET_ORDER_SUMMARY,
    MODIFY_ORDER,
    REFUND_ORDER,
    SETTLE_PAYMENT,
    SETTLE_REFUND,
    TRANSITION_FULFILLMENT_TO_STATE,
    TRANSITION_ORDER_TO_STATE,
    TRANSITION_PAYMENT_TO_STATE,
    UPDATE_ORDER_CUSTOM_FIELDS,
    UPDATE_ORDER_NOTE,
} from '../definitions/order-definitions';

import { BaseDataService } from './base-data.service';

export class OrderDataService {
    constructor(private baseDataService: BaseDataService) {}

    getOrders(options: Codegen.OrderListOptions = { take: 10 }) {
        return this.baseDataService.query<Codegen.GetOrderListQuery, Codegen.GetOrderListQueryVariables>(
            GET_ORDERS_LIST,
            {
                options,
            },
        );
    }

    getOrder(id: string) {
        return this.baseDataService.query<Codegen.GetOrderQuery, Codegen.GetOrderQueryVariables>(GET_ORDER, {
            id,
        });
    }

    getOrderHistory(id: string, options?: Codegen.HistoryEntryListOptions) {
        return this.baseDataService.query<
            Codegen.GetOrderHistoryQuery,
            Codegen.GetOrderHistoryQueryVariables
        >(GET_ORDER_HISTORY, {
            id,
            options,
        });
    }

    settlePayment(id: string) {
        return this.baseDataService.mutate<
            Codegen.SettlePaymentMutation,
            Codegen.SettlePaymentMutationVariables
        >(SETTLE_PAYMENT, {
            id,
        });
    }

    cancelPayment(id: string) {
        return this.baseDataService.mutate<CancelPayment.Mutation, CancelPayment.Variables>(CANCEL_PAYMENT, {
            id,
        });
    }

    transitionPaymentToState(id: string, state: string) {
        return this.baseDataService.mutate<
            Codegen.TransitionPaymentToStateMutation,
            Codegen.TransitionPaymentToStateMutationVariables
        >(TRANSITION_PAYMENT_TO_STATE, {
            id,
            state,
        });
    }

    createFulfillment(input: Codegen.FulfillOrderInput) {
        return this.baseDataService.mutate<
            Codegen.CreateFulfillmentMutation,
            Codegen.CreateFulfillmentMutationVariables
        >(CREATE_FULFILLMENT, {
            input,
        });
    }

    transitionFulfillmentToState(id: string, state: string) {
        return this.baseDataService.mutate<
            Codegen.TransitionFulfillmentToStateMutation,
            Codegen.TransitionFulfillmentToStateMutationVariables
        >(TRANSITION_FULFILLMENT_TO_STATE, {
            id,
            state,
        });
    }

    cancelOrder(input: Codegen.CancelOrderInput) {
        return this.baseDataService.mutate<Codegen.CancelOrderMutation, Codegen.CancelOrderMutationVariables>(
            CANCEL_ORDER,
            {
                input,
            },
        );
    }

    refundOrder(input: Codegen.RefundOrderInput) {
        return this.baseDataService.mutate<Codegen.RefundOrderMutation, Codegen.RefundOrderMutationVariables>(
            REFUND_ORDER,
            {
                input,
            },
        );
    }

    settleRefund(input: Codegen.SettleRefundInput, orderId: string) {
        return this.baseDataService.mutate<
            Codegen.SettleRefundMutation,
            Codegen.SettleRefundMutationVariables
        >(SETTLE_REFUND, {
            input,
        });
    }

    addNoteToOrder(input: Codegen.AddNoteToOrderInput) {
        return this.baseDataService.mutate<
            Codegen.AddNoteToOrderMutation,
            Codegen.AddNoteToOrderMutationVariables
        >(ADD_NOTE_TO_ORDER, {
            input,
        });
    }

    updateOrderNote(input: Codegen.UpdateOrderNoteInput) {
        return this.baseDataService.mutate<
            Codegen.UpdateOrderNoteMutation,
            Codegen.UpdateOrderNoteMutationVariables
        >(UPDATE_ORDER_NOTE, {
            input,
        });
    }

    deleteOrderNote(id: string) {
        return this.baseDataService.mutate<
            Codegen.DeleteOrderNoteMutation,
            Codegen.DeleteOrderNoteMutationVariables
        >(DELETE_ORDER_NOTE, {
            id,
        });
    }

    transitionToState(id: string, state: string) {
        return this.baseDataService.mutate<
            Codegen.TransitionOrderToStateMutation,
            Codegen.TransitionOrderToStateMutationVariables
        >(TRANSITION_ORDER_TO_STATE, {
            id,
            state,
        });
    }

    updateOrderCustomFields(input: Codegen.UpdateOrderInput) {
        return this.baseDataService.mutate<
            Codegen.UpdateOrderCustomFieldsMutation,
            Codegen.UpdateOrderCustomFieldsMutationVariables
        >(UPDATE_ORDER_CUSTOM_FIELDS, {
            input,
        });
    }

    getOrderSummary(start: Date, end: Date) {
        return this.baseDataService.query<
            Codegen.GetOrderSummaryQuery,
            Codegen.GetOrderSummaryQueryVariables
        >(GET_ORDER_SUMMARY, {
            start: start.toISOString(),
            end: end.toISOString(),
        });
    }

    modifyOrder(input: Codegen.ModifyOrderInput) {
        return this.baseDataService.mutate<Codegen.ModifyOrderMutation, Codegen.ModifyOrderMutationVariables>(
            MODIFY_ORDER,
            {
                input,
            },
        );
    }

    addManualPaymentToOrder(input: Codegen.ManualPaymentInput) {
        return this.baseDataService.mutate<
            Codegen.AddManualPaymentMutation,
            Codegen.AddManualPaymentMutationVariables
        >(ADD_MANUAL_PAYMENT_TO_ORDER, { input });
    }
}<|MERGE_RESOLUTION|>--- conflicted
+++ resolved
@@ -1,39 +1,4 @@
-<<<<<<< HEAD
 import * as Codegen from '../../common/generated-types';
-=======
-import {
-    AddManualPayment,
-    AddNoteToOrder,
-    AddNoteToOrderInput,
-    CancelOrder,
-    CancelOrderInput,
-    CancelPayment,
-    CreateFulfillment,
-    DeleteOrderNote,
-    FulfillOrderInput,
-    GetOrder,
-    GetOrderHistory,
-    GetOrderList,
-    GetOrderSummary,
-    HistoryEntryListOptions,
-    ManualPaymentInput,
-    ModifyOrder,
-    ModifyOrderInput,
-    OrderListOptions,
-    RefundOrder,
-    RefundOrderInput,
-    SettlePayment,
-    SettleRefund,
-    SettleRefundInput,
-    TransitionFulfillmentToState,
-    TransitionOrderToState,
-    TransitionPaymentToState,
-    UpdateOrderCustomFields,
-    UpdateOrderInput,
-    UpdateOrderNote,
-    UpdateOrderNoteInput,
-} from '../../common/generated-types';
->>>>>>> ed00386b
 import {
     ADD_MANUAL_PAYMENT_TO_ORDER,
     ADD_NOTE_TO_ORDER,
@@ -96,7 +61,10 @@
     }
 
     cancelPayment(id: string) {
-        return this.baseDataService.mutate<CancelPayment.Mutation, CancelPayment.Variables>(CANCEL_PAYMENT, {
+        return this.baseDataService.mutate<
+            Codegen.CancelPaymentMutation,
+            Codegen.CancelPaymentMutationVariables
+        >(CANCEL_PAYMENT, {
             id,
         });
     }
