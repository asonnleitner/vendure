--- conflicted
+++ resolved
@@ -1,72 +1,7 @@
 import { pick } from '@vendure/common/lib/pick';
 
-<<<<<<< HEAD
 import { SortOrder } from '../../common/generated-types';
 import * as Codegen from '../../common/generated-types';
-=======
-import {
-    AddOptionGroupToProduct,
-    AddOptionToGroup,
-    AssignProductsToChannel,
-    AssignProductsToChannelInput,
-    AssignProductVariantsToChannelInput,
-    AssignVariantsToChannel,
-    CreateAssets,
-    CreateProduct,
-    CreateProductInput,
-    CreateProductOptionGroup,
-    CreateProductOptionGroupInput,
-    CreateProductOptionInput,
-    CreateProductVariantInput,
-    CreateProductVariants,
-    CreateTag,
-    CreateTagInput,
-    DeleteAssets,
-    DeleteProduct,
-    DeleteProductOption,
-    DeleteProductVariant,
-    DeleteTag,
-    GetAsset,
-    GetAssetList,
-    GetPendingSearchIndexUpdates,
-    GetProductList,
-    GetProductOptionGroup,
-    GetProductOptionGroups,
-    GetProductSimple,
-    GetProductVariant,
-    GetProductVariantList,
-    GetProductVariantListSimple,
-    GetProductVariantOptions,
-    GetProductWithVariants,
-    GetTag,
-    GetTagList,
-    ProductListOptions,
-    ProductSelectorSearch,
-    ProductVariantListOptions,
-    Reindex,
-    RemoveOptionGroupFromProduct,
-    RemoveProductsFromChannel,
-    RemoveProductsFromChannelInput,
-    RemoveProductVariantsFromChannelInput,
-    RemoveVariantsFromChannel,
-    RunPendingSearchIndexUpdates,
-    SearchProducts,
-    SortOrder,
-    TagListOptions,
-    UpdateAsset,
-    UpdateAssetInput,
-    UpdateProduct,
-    UpdateProductInput,
-    UpdateProductOption,
-    UpdateProductOptionGroup,
-    UpdateProductOptionGroupInput,
-    UpdateProductOptionInput,
-    UpdateProductVariantInput,
-    UpdateProductVariants,
-    UpdateTag,
-    UpdateTagInput,
-} from '../../common/generated-types';
->>>>>>> ed00386b
 import {
     ADD_OPTION_GROUP_TO_PRODUCT,
     ADD_OPTION_TO_GROUP,
@@ -338,18 +273,14 @@
         >(ADD_OPTION_TO_GROUP, { input });
     }
 
-<<<<<<< HEAD
-    removeOptionGroupFromProduct(variables: Codegen.RemoveOptionGroupFromProductMutationVariables) {
-=======
     deleteProductOption(id: string) {
-        return this.baseDataService.mutate<DeleteProductOption.Mutation, DeleteProductOption.Variables>(
-            DELETE_PRODUCT_OPTION,
-            { id },
-        );
+        return this.baseDataService.mutate<
+            Codegen.DeleteProductOptionMutation,
+            Codegen.DeleteProductOptionMutationVariables
+        >(DELETE_PRODUCT_OPTION, { id });
     }
 
     removeOptionGroupFromProduct(variables: RemoveOptionGroupFromProduct.Variables) {
->>>>>>> ed00386b
         return this.baseDataService.mutate<
             Codegen.RemoveOptionGroupFromProductMutation,
             Codegen.RemoveOptionGroupFromProductMutationVariables
