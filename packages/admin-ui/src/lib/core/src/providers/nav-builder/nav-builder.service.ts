import { Injectable } from '@angular/core';
import { ActivatedRoute } from '@angular/router';
import { notNullOrUndefined } from '@vendure/common/lib/shared-utils';
import { BehaviorSubject, combineLatest, Observable, of } from 'rxjs';
import { map, shareReplay } from 'rxjs/operators';

import { Permission } from '../../common/generated-types';

import {
    ActionBarItem,
    NavMenuBadgeType,
    NavMenuItem,
    NavMenuSection,
    RouterLinkDefinition,
} from './nav-builder-types';

/**
<<<<<<< HEAD
 * @description
 * Add a section to the main nav menu. Providing the `before` argument will
 * move the section before any existing section with the specified id. If
 * omitted (or if the id is not found) the section will be appended to the
 * existing set of sections.
 * This should be used in the NgModule `providers` array of your ui extension module.
 *
 * @example
 * ```ts
 * \@NgModule({
 *   imports: [SharedModule],
 *   providers: [
 *     addNavMenuSection({
 *       id: 'reports',
 *       label: 'Reports',
 *       items: [{
 *           // ...
 *       }],
 *     },
 *     'settings'),
 *   ],
 * })
 * export class MyUiExtensionModule {}
 * ```
 * @docsCategory nav-menu
 */
export function addNavMenuSection(config: NavMenuSection, before?: string): Provider {
    return {
        provide: APP_INITIALIZER,
        multi: true,
        useFactory: (navBuilderService: NavBuilderService) => () => {
            navBuilderService.addNavMenuSection(config, before);
        },
        deps: [NavBuilderService],
    };
}

/**
 * @description
 * Add a menu item to an existing section specified by `sectionId`. The id of the section
 * can be found by inspecting the DOM and finding the `data-section-id` attribute.
 * Providing the `before` argument will move the item before any existing item with the specified id.
 * If omitted (or if the name is not found) the item will be appended to the
 * end of the section.
 *
 * This should be used in the NgModule `providers` array of your ui extension module.
 *
 * @example
 * ```ts
 * \@NgModule({
 *   imports: [SharedModule],
 *   providers: [
 *     addNavMenuItem({
 *       id: 'reviews',
 *       label: 'Product Reviews',
 *       routerLink: ['/extensions/reviews'],
 *       icon: 'star',
 *     },
 *     'marketing'),
 *   ],
 * })
 * export class MyUiExtensionModule {}
 * ``
 *
 * @docsCategory nav-menu
 */
export function addNavMenuItem(config: NavMenuItem, sectionId: string, before?: string): Provider {
    return {
        provide: APP_INITIALIZER,
        multi: true,
        useFactory: (navBuilderService: NavBuilderService) => () => {
            navBuilderService.addNavMenuItem(config, sectionId, before);
        },
        deps: [NavBuilderService],
    };
}

/**
 * @description
 * Adds a button to the ActionBar at the top right of each list or detail view. The locationId can
 * be determined by inspecting the DOM and finding the `<vdr-action-bar>` element and its
 * `data-location-id` attribute.
 *
 * This should be used in the NgModule `providers` array of your ui extension module.
 *
 * @example
 * ```ts
 * \@NgModule({
 *   imports: [SharedModule],
 *   providers: [
 *     addActionBarItem({
 *      id: 'print-invoice'
 *      label: 'Print Invoice',
 *      locationId: 'order-detail',
 *      routerLink: ['/extensions/invoicing'],
 *     }),
 *   ],
 * })
 * export class MyUiExtensionModule {}
 * ```
 * @docsCategory action-bar
 */
export function addActionBarItem(config: ActionBarItem): Provider {
    return {
        provide: APP_INITIALIZER,
        multi: true,
        useFactory: (navBuilderService: NavBuilderService) => () => {
            navBuilderService.addActionBarItem(config);
        },
        deps: [NavBuilderService],
    };
}

/**
=======
>>>>>>> 41477979
 * This service is used to define the contents of configurable menus in the application.
 */
@Injectable({
    providedIn: 'root',
})
export class NavBuilderService {
    menuConfig$: Observable<NavMenuSection[]>;
    actionBarConfig$: Observable<ActionBarItem[]>;
    sectionBadges: { [sectionId: string]: Observable<NavMenuBadgeType> } = {};

    private initialNavMenuConfig$ = new BehaviorSubject<NavMenuSection[]>([]);
    private addedNavMenuSections: Array<{ config: NavMenuSection; before?: string }> = [];
    private addedNavMenuItems: Array<{
        config: NavMenuItem;
        sectionId: string;
        before?: string;
    }> = [];
    private addedActionBarItems: ActionBarItem[] = [];

    constructor() {
        this.setupStreams();
    }

    /**
     * Used to define the initial sections and items of the main nav menu.
     */
    defineNavMenuSections(config: NavMenuSection[]) {
        this.initialNavMenuConfig$.next(config);
    }

    /**
     * Add a section to the main nav menu. Providing the `before` argument will
     * move the section before any existing section with the specified id. If
     * omitted (or if the id is not found) the section will be appended to the
     * existing set of sections.
     *
     * Providing the `id` of an existing section will replace that section.
     */
    addNavMenuSection(config: NavMenuSection, before?: string) {
        this.addedNavMenuSections.push({ config, before });
    }

    /**
     * Add a menu item to an existing section specified by `sectionId`. The id of the section
     * can be found by inspecting the DOM and finding the `data-section-id` attribute.
     * Providing the `before` argument will move the item before any existing item with the specified id.
     * If omitted (or if the name is not found) the item will be appended to the
     * end of the section.
     *
     * Providing the `id` of an existing item in that section will replace
     * that item.
     */
    addNavMenuItem(config: NavMenuItem, sectionId: string, before?: string) {
        this.addedNavMenuItems.push({ config, sectionId, before });
    }

    /**
     * Adds a button to the ActionBar at the top right of each list or detail view. The locationId can
     * be determined by inspecting the DOM and finding the `<vdr-action-bar>` element and its
     * `data-location-id` attribute.
     */
    addActionBarItem(config: ActionBarItem) {
        if (!this.addedActionBarItems.find(item => item.id === config.id)) {
            this.addedActionBarItems.push({
                requiresPermission: Permission.Authenticated,
                ...config,
            });
        }
    }

    getRouterLink(config: { routerLink?: RouterLinkDefinition }, route: ActivatedRoute): string[] | null {
        if (typeof config.routerLink === 'function') {
            return config.routerLink(route);
        }
        if (Array.isArray(config.routerLink)) {
            return config.routerLink;
        }
        return null;
    }

    private setupStreams() {
        const sectionAdditions$ = of(this.addedNavMenuSections);
        const itemAdditions$ = of(this.addedNavMenuItems);

        const combinedConfig$ = combineLatest(this.initialNavMenuConfig$, sectionAdditions$).pipe(
            map(([initialConfig, additions]) => {
                for (const { config, before } of additions) {
                    if (!config.requiresPermission) {
                        config.requiresPermission = Permission.Authenticated;
                    }
                    const existingIndex = initialConfig.findIndex(c => c.id === config.id);
                    if (-1 < existingIndex) {
                        initialConfig[existingIndex] = config;
                    }
                    const beforeIndex = initialConfig.findIndex(c => c.id === before);
                    if (-1 < beforeIndex) {
                        if (-1 < existingIndex) {
                            initialConfig.splice(existingIndex, 1);
                        }
                        initialConfig.splice(beforeIndex, 0, config);
                    } else if (existingIndex === -1) {
                        initialConfig.push(config);
                    }
                }
                return initialConfig;
            }),
            shareReplay(1),
        );

        this.menuConfig$ = combineLatest(combinedConfig$, itemAdditions$).pipe(
            map(([sections, additionalItems]) => {
                for (const item of additionalItems) {
                    const section = sections.find(s => s.id === item.sectionId);
                    if (!section) {
                        // eslint-disable-next-line no-console
                        console.error(
                            `Could not add menu item "${item.config.id}", section "${item.sectionId}" does not exist`,
                        );
                    } else {
                        const { config, sectionId, before } = item;
                        const existingIndex = section.items.findIndex(i => i.id === config.id);
                        if (-1 < existingIndex) {
                            section.items[existingIndex] = config;
                        }
                        const beforeIndex = section.items.findIndex(i => i.id === before);
                        if (-1 < beforeIndex) {
                            if (-1 < existingIndex) {
                                section.items.splice(existingIndex, 1);
                            }
                            section.items.splice(beforeIndex, 0, config);
                        } else if (existingIndex === -1) {
                            section.items.push(config);
                        }
                    }
                }

                // Aggregate any badges defined for the nav items in each section
                for (const section of sections) {
                    const itemBadgeStatuses = section.items
                        .map(i => i.statusBadge)
                        .filter(notNullOrUndefined);
                    this.sectionBadges[section.id] = combineLatest(itemBadgeStatuses).pipe(
                        map(badges => {
                            const propagatingBadges = badges.filter(b => b.propagateToSection);
                            if (propagatingBadges.length === 0) {
                                return 'none';
                            }
                            const statuses = propagatingBadges.map(b => b.type);
                            if (statuses.includes('error')) {
                                return 'error';
                            } else if (statuses.includes('warning')) {
                                return 'warning';
                            } else if (statuses.includes('info')) {
                                return 'info';
                            } else {
                                return 'none';
                            }
                        }),
                    );
                }

                return sections;
            }),
        );

        this.actionBarConfig$ = of(this.addedActionBarItems);
    }
}<|MERGE_RESOLUTION|>--- conflicted
+++ resolved
@@ -15,123 +15,6 @@
 } from './nav-builder-types';
 
 /**
-<<<<<<< HEAD
- * @description
- * Add a section to the main nav menu. Providing the `before` argument will
- * move the section before any existing section with the specified id. If
- * omitted (or if the id is not found) the section will be appended to the
- * existing set of sections.
- * This should be used in the NgModule `providers` array of your ui extension module.
- *
- * @example
- * ```ts
- * \@NgModule({
- *   imports: [SharedModule],
- *   providers: [
- *     addNavMenuSection({
- *       id: 'reports',
- *       label: 'Reports',
- *       items: [{
- *           // ...
- *       }],
- *     },
- *     'settings'),
- *   ],
- * })
- * export class MyUiExtensionModule {}
- * ```
- * @docsCategory nav-menu
- */
-export function addNavMenuSection(config: NavMenuSection, before?: string): Provider {
-    return {
-        provide: APP_INITIALIZER,
-        multi: true,
-        useFactory: (navBuilderService: NavBuilderService) => () => {
-            navBuilderService.addNavMenuSection(config, before);
-        },
-        deps: [NavBuilderService],
-    };
-}
-
-/**
- * @description
- * Add a menu item to an existing section specified by `sectionId`. The id of the section
- * can be found by inspecting the DOM and finding the `data-section-id` attribute.
- * Providing the `before` argument will move the item before any existing item with the specified id.
- * If omitted (or if the name is not found) the item will be appended to the
- * end of the section.
- *
- * This should be used in the NgModule `providers` array of your ui extension module.
- *
- * @example
- * ```ts
- * \@NgModule({
- *   imports: [SharedModule],
- *   providers: [
- *     addNavMenuItem({
- *       id: 'reviews',
- *       label: 'Product Reviews',
- *       routerLink: ['/extensions/reviews'],
- *       icon: 'star',
- *     },
- *     'marketing'),
- *   ],
- * })
- * export class MyUiExtensionModule {}
- * ``
- *
- * @docsCategory nav-menu
- */
-export function addNavMenuItem(config: NavMenuItem, sectionId: string, before?: string): Provider {
-    return {
-        provide: APP_INITIALIZER,
-        multi: true,
-        useFactory: (navBuilderService: NavBuilderService) => () => {
-            navBuilderService.addNavMenuItem(config, sectionId, before);
-        },
-        deps: [NavBuilderService],
-    };
-}
-
-/**
- * @description
- * Adds a button to the ActionBar at the top right of each list or detail view. The locationId can
- * be determined by inspecting the DOM and finding the `<vdr-action-bar>` element and its
- * `data-location-id` attribute.
- *
- * This should be used in the NgModule `providers` array of your ui extension module.
- *
- * @example
- * ```ts
- * \@NgModule({
- *   imports: [SharedModule],
- *   providers: [
- *     addActionBarItem({
- *      id: 'print-invoice'
- *      label: 'Print Invoice',
- *      locationId: 'order-detail',
- *      routerLink: ['/extensions/invoicing'],
- *     }),
- *   ],
- * })
- * export class MyUiExtensionModule {}
- * ```
- * @docsCategory action-bar
- */
-export function addActionBarItem(config: ActionBarItem): Provider {
-    return {
-        provide: APP_INITIALIZER,
-        multi: true,
-        useFactory: (navBuilderService: NavBuilderService) => () => {
-            navBuilderService.addActionBarItem(config);
-        },
-        deps: [NavBuilderService],
-    };
-}
-
-/**
-=======
->>>>>>> 41477979
  * This service is used to define the contents of configurable menus in the application.
  */
 @Injectable({
