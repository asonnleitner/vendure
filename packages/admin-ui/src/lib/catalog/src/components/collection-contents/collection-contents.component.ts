import {
    ChangeDetectionStrategy,
    Component,
    ContentChild,
    Input,
    OnChanges,
    OnDestroy,
    OnInit,
    SimpleChanges,
    TemplateRef,
} from '@angular/core';
import { FormControl } from '@angular/forms';
import { ActivatedRoute, Router } from '@angular/router';
<<<<<<< HEAD
import { DataService, GetCollectionContentsQuery } from '@vendure/admin-ui/core';
=======
import {
    CollectionFilterParameter,
    ConfigurableOperationInput,
    DataService,
    GetCollectionContents,
} from '@vendure/admin-ui/core';
>>>>>>> 449c584a
import { BehaviorSubject, combineLatest, Observable, of, Subject } from 'rxjs';
import {
    catchError,
    debounceTime,
    distinctUntilChanged,
    filter,
    finalize,
    map,
    startWith,
    switchMap,
    takeUntil,
    tap,
} from 'rxjs/operators';

@Component({
    selector: 'vdr-collection-contents',
    templateUrl: './collection-contents.component.html',
    styleUrls: ['./collection-contents.component.scss'],
    changeDetection: ChangeDetectionStrategy.OnPush,
})
export class CollectionContentsComponent implements OnInit, OnChanges, OnDestroy {
    @Input() collectionId: string;
    @Input() parentId: string;
    @Input() updatedFilters: ConfigurableOperationInput[] | undefined;
    @Input() previewUpdatedFilters = false;
    @ContentChild(TemplateRef, { static: true }) headerTemplate: TemplateRef<any>;

    contents$: Observable<NonNullable<GetCollectionContentsQuery['collection']>['productVariants']['items']>;
    contentsTotalItems$: Observable<number>;
    contentsItemsPerPage$: Observable<number>;
    contentsCurrentPage$: Observable<number>;
    filterTermControl = new FormControl('');
    isLoading = false;
    private collectionIdChange$ = new BehaviorSubject<string>('');
    private parentIdChange$ = new BehaviorSubject<string>('');
    private filterChanges$ = new BehaviorSubject<ConfigurableOperationInput[]>([]);
    private refresh$ = new BehaviorSubject<boolean>(true);
    private destroy$ = new Subject<void>();

    constructor(private route: ActivatedRoute, private router: Router, private dataService: DataService) {}

    ngOnInit() {
        this.contentsCurrentPage$ = this.route.queryParamMap.pipe(
            map(qpm => qpm.get('contentsPage')),
            map(page => (!page ? 1 : +page)),
            startWith(1),
            distinctUntilChanged(),
        );

        this.contentsItemsPerPage$ = this.route.queryParamMap.pipe(
            map(qpm => qpm.get('contentsPerPage')),
            map(perPage => (!perPage ? 10 : +perPage)),
            startWith(10),
            distinctUntilChanged(),
        );

        const filterTerm$ = this.filterTermControl.valueChanges.pipe(
            debounceTime(250),
            tap(() => this.setContentsPageNumber(1)),
            startWith(''),
        );

        const filterChanges$ = this.filterChanges$.asObservable().pipe(
            filter(() => this.previewUpdatedFilters),
            tap(() => this.setContentsPageNumber(1)),
            startWith([]),
        );

        const fetchUpdate$ = combineLatest(
            this.collectionIdChange$,
            this.parentIdChange$,
            this.contentsCurrentPage$,
            this.contentsItemsPerPage$,
            filterTerm$,
            filterChanges$,
            this.refresh$,
        );

        const collection$ = fetchUpdate$.pipe(
            takeUntil(this.destroy$),
            tap(() => (this.isLoading = true)),
            debounceTime(50),
            switchMap(([id, parentId, currentPage, itemsPerPage, filterTerm, filters]) => {
                const take = itemsPerPage;
                const skip = (currentPage - 1) * itemsPerPage;
                if (filters.length && this.previewUpdatedFilters) {
                    const filterClause = filterTerm
                        ? ({ name: { contains: filterTerm } } as CollectionFilterParameter)
                        : undefined;
                    return this.dataService.collection
                        .previewCollectionVariants(
                            {
                                parentId,
                                filters,
                            },
                            {
                                take,
                                skip,
                                filter: filterClause,
                            },
                        )
                        .mapSingle(data => data.previewCollectionVariants)
                        .pipe(catchError(() => of({ items: [], totalItems: 0 })));
                } else if (id) {
                    return this.dataService.collection
                        .getCollectionContents(id, take, skip, filterTerm)
                        .mapSingle(data => data.collection?.productVariants);
                } else {
                    return of(null);
                }
            }),
            tap(() => (this.isLoading = false)),
            finalize(() => (this.isLoading = false)),
        );

        this.contents$ = collection$.pipe(map(result => (result ? result.items : [])));
        this.contentsTotalItems$ = collection$.pipe(map(result => (result ? result.totalItems : 0)));
    }

    ngOnChanges(changes: SimpleChanges): void {
        if ('collectionId' in changes) {
            this.collectionIdChange$.next(changes.collectionId.currentValue);
        }
        if ('parentId' in changes) {
            this.parentIdChange$.next(changes.parentId.currentValue);
        }
        if ('updatedFilters' in changes) {
            if (this.updatedFilters) {
                this.filterChanges$.next(this.updatedFilters);
            }
        }
    }

    ngOnDestroy() {
        this.destroy$.next();
        this.destroy$.complete();
    }

    setContentsPageNumber(page: number) {
        this.setParam('contentsPage', page);
    }

    setContentsItemsPerPage(perPage: number) {
        this.setParam('contentsPerPage', perPage);
    }

    refresh() {
        this.refresh$.next(true);
    }

    private setParam(key: string, value: any) {
        this.router.navigate(['./'], {
            relativeTo: this.route,
            queryParams: {
                [key]: value,
            },
            queryParamsHandling: 'merge',
            replaceUrl: true,
        });
    }
}<|MERGE_RESOLUTION|>--- conflicted
+++ resolved
@@ -11,16 +11,12 @@
 } from '@angular/core';
 import { FormControl } from '@angular/forms';
 import { ActivatedRoute, Router } from '@angular/router';
-<<<<<<< HEAD
-import { DataService, GetCollectionContentsQuery } from '@vendure/admin-ui/core';
-=======
 import {
     CollectionFilterParameter,
     ConfigurableOperationInput,
     DataService,
-    GetCollectionContents,
+    GetCollectionContentsQuery,
 } from '@vendure/admin-ui/core';
->>>>>>> 449c584a
 import { BehaviorSubject, combineLatest, Observable, of, Subject } from 'rxjs';
 import {
     catchError,
