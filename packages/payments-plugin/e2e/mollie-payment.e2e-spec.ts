--- conflicted
+++ resolved
@@ -77,6 +77,9 @@
             ],
         },
         resource: 'order',
+        metadata: {
+            languageCode: 'nl',
+        },
         metadata: {
             languageCode: 'nl',
         },
@@ -139,40 +142,9 @@
 let serverPort: number;
 const SURCHARGE_AMOUNT = -20000;
 
-<<<<<<< HEAD
 beforeAll(async () => {
     const devConfig = mergeConfig(testConfig(), {
         plugins: [MolliePlugin.init({ vendureHost: mockData.host })],
-=======
-describe('Mollie payments with useDynamicRedirectUrl=false', () => {
-    beforeAll(async () => {
-        const devConfig = mergeConfig(testConfig(), {
-            plugins: [MolliePlugin.init({ vendureHost: mockData.host })],
-        });
-        const env = createTestEnvironment(devConfig);
-        serverPort = devConfig.apiOptions.port;
-        shopClient = env.shopClient;
-        adminClient = env.adminClient;
-        server = env.server;
-        await server.init({
-            initialData,
-            productsCsvPath: path.join(__dirname, 'fixtures/e2e-products-minimal.csv'),
-            customerCount: 2,
-        });
-        started = true;
-        await adminClient.asSuperAdmin();
-        ({
-            customers: { items: customers },
-        } = await adminClient.query<GetCustomerListQuery, GetCustomerListQueryVariables>(GET_CUSTOMER_LIST, {
-            options: {
-                take: 2,
-            },
-        }));
-    }, TEST_SETUP_TIMEOUT_MS);
-
-    afterAll(async () => {
-        await server.destroy();
->>>>>>> 04dcaab5
     });
     const env = createTestEnvironment(devConfig);
     serverPort = devConfig.apiOptions.port;
@@ -195,7 +167,6 @@
     }));
 }, TEST_SETUP_TIMEOUT_MS);
 
-<<<<<<< HEAD
 afterAll(async () => {
     await server.destroy();
 });
@@ -203,355 +174,6 @@
 afterEach(() => {
     nock.cleanAll();
 });
-=======
-    describe('Payment intent creation', () => {
-        it('Should prepare an order', async () => {
-            await shopClient.asUserWithCredentials(customers[0].emailAddress, 'test');
-            const { addItemToOrder } = await shopClient.query<
-                AddItemToOrderMutation,
-                AddItemToOrderMutationVariables
-            >(ADD_ITEM_TO_ORDER, {
-                productVariantId: 'T_5',
-                quantity: 10,
-            });
-            order = addItemToOrder as TestOrderFragmentFragment;
-            // Add surcharge
-            const ctx = new RequestContext({
-                apiType: 'admin',
-                isAuthorized: true,
-                authorizedAsOwnerOnly: false,
-                channel: await server.app.get(ChannelService).getDefaultChannel(),
-            });
-            await server.app.get(OrderService).addSurchargeToOrder(ctx, 1, {
-                description: 'Negative test surcharge',
-                listPrice: SURCHARGE_AMOUNT,
-            });
-            expect(order.code).toBeDefined();
-        });
-
-        it('Should add a Mollie paymentMethod', async () => {
-            const { createPaymentMethod } = await adminClient.query<
-                CreatePaymentMethodMutation,
-                CreatePaymentMethodMutationVariables
-            >(CREATE_PAYMENT_METHOD, {
-                input: {
-                    code: mockData.methodCode,
-                    enabled: true,
-                    handler: {
-                        code: molliePaymentHandler.code,
-                        arguments: [
-                            { name: 'redirectUrl', value: mockData.redirectUrl },
-                            { name: 'apiKey', value: mockData.apiKey },
-                            { name: 'autoCapture', value: 'false' },
-                        ],
-                    },
-                    translations: [
-                        {
-                            languageCode: LanguageCode.en,
-                            name: 'Mollie payment test',
-                            description: 'This is a Mollie test payment method',
-                        },
-                    ],
-                },
-            });
-            expect(createPaymentMethod.code).toBe(mockData.methodCode);
-        });
-
-        it('Should fail to create payment intent without shippingmethod', async () => {
-            await shopClient.asUserWithCredentials(customers[0].emailAddress, 'test');
-            const { createMolliePaymentIntent: result } = await shopClient.query(
-                CREATE_MOLLIE_PAYMENT_INTENT,
-                {
-                    input: {
-                        paymentMethodCode: mockData.methodCode,
-                    },
-                },
-            );
-            expect(result.errorCode).toBe('ORDER_PAYMENT_STATE_ERROR');
-        });
-
-        it('Should fail to create payment intent with invalid Mollie method', async () => {
-            await shopClient.asUserWithCredentials(customers[0].emailAddress, 'test');
-            await setShipping(shopClient);
-            const { createMolliePaymentIntent: result } = await shopClient.query(
-                CREATE_MOLLIE_PAYMENT_INTENT,
-                {
-                    input: {
-                        paymentMethodCode: mockData.methodCode,
-                        molliePaymentMethodCode: 'invalid',
-                    },
-                },
-            );
-            expect(result.errorCode).toBe('INELIGIBLE_PAYMENT_METHOD_ERROR');
-        });
-
-        it('Should fail to get payment url when items are out of stock', async () => {
-            let { updateProductVariants } = await adminClient.query(UPDATE_PRODUCT_VARIANTS, {
-                input: {
-                    id: 'T_5',
-                    trackInventory: 'TRUE',
-                    outOfStockThreshold: 0,
-                    stockOnHand: 1,
-                },
-            });
-            expect(updateProductVariants[0].stockOnHand).toBe(1);
-            const { createMolliePaymentIntent: result } = await shopClient.query(
-                CREATE_MOLLIE_PAYMENT_INTENT,
-                {
-                    input: {
-                        paymentMethodCode: mockData.methodCode,
-                    },
-                },
-            );
-            expect(result.message).toContain('insufficient stock of Pinelab stickers');
-            // Set stock back to not tracking
-            ({ updateProductVariants } = await adminClient.query(UPDATE_PRODUCT_VARIANTS, {
-                input: {
-                    id: 'T_5',
-                    trackInventory: 'FALSE',
-                },
-            }));
-            expect(updateProductVariants[0].trackInventory).toBe('FALSE');
-        });
-
-        it('Should get payment url without Mollie method', async () => {
-            let mollieRequest: any | undefined;
-            nock('https://api.mollie.com/')
-                .post('/v2/orders', body => {
-                    mollieRequest = body;
-                    return true;
-                })
-                .reply(200, mockData.mollieOrderResponse);
-            const { createMolliePaymentIntent } = await shopClient.query(CREATE_MOLLIE_PAYMENT_INTENT, {
-                input: {
-                    paymentMethodCode: mockData.methodCode,
-                },
-            });
-            expect(createMolliePaymentIntent).toEqual({
-                url: 'https://www.mollie.com/payscreen/select-method/mock-payment',
-            });
-            expect(mollieRequest?.orderNumber).toEqual(order.code);
-            expect(mollieRequest?.redirectUrl).toEqual(`${mockData.redirectUrl}/${order.code}`);
-            expect(mollieRequest?.webhookUrl).toEqual(
-                `${mockData.host}/payments/mollie/${E2E_DEFAULT_CHANNEL_TOKEN}/1`,
-            );
-            expect(mollieRequest?.amount?.value).toBe('1009.90');
-            expect(mollieRequest?.amount?.currency).toBe('USD');
-            expect(mollieRequest.lines[0].vatAmount.value).toEqual('199.98');
-            let totalLineAmount = 0;
-            for (const line of mollieRequest.lines) {
-                totalLineAmount += Number(line.totalAmount.value);
-            }
-            // Sum of lines should equal order total
-            expect(mollieRequest.amount.value).toEqual(totalLineAmount.toFixed(2));
-        });
-
-        it('Should get payment url with Mollie method', async () => {
-            nock('https://api.mollie.com/').post('/v2/orders').reply(200, mockData.mollieOrderResponse);
-            await shopClient.asUserWithCredentials(customers[0].emailAddress, 'test');
-            await setShipping(shopClient);
-            const { createMolliePaymentIntent } = await shopClient.query(CREATE_MOLLIE_PAYMENT_INTENT, {
-                input: {
-                    paymentMethodCode: mockData.methodCode,
-                    molliePaymentMethodCode: 'ideal',
-                },
-            });
-            expect(createMolliePaymentIntent).toEqual({
-                url: 'https://www.mollie.com/payscreen/select-method/mock-payment',
-            });
-        });
-
-        it('Should update existing Mollie order', async () => {
-            // Should fetch the existing order from Mollie
-            nock('https://api.mollie.com/')
-                .get('/v2/orders/ord_mockId')
-                .reply(200, mockData.mollieOrderResponse);
-            // Should patch existing order
-            nock('https://api.mollie.com/')
-            .patch(`/v2/orders/${mockData.mollieOrderResponse.id}`)
-            .reply(200, mockData.mollieOrderResponse);
-            // Should patch existing order lines
-            let molliePatchRequest: any | undefined;
-            nock('https://api.mollie.com/')
-                .patch(`/v2/orders/${mockData.mollieOrderResponse.id}/lines`, body => {
-                    molliePatchRequest = body;
-                    return true;
-                })
-                .reply(200, mockData.mollieOrderResponse);
-            const { createMolliePaymentIntent } = await shopClient.query(CREATE_MOLLIE_PAYMENT_INTENT, {
-                input: {
-                    paymentMethodCode: mockData.methodCode,
-                },
-            });
-            // We expect the patch request to add 3 order lines, because the mock response has 0 lines
-            expect(createMolliePaymentIntent.url).toBeDefined();
-            expect(molliePatchRequest.operations).toBeDefined();
-            expect(molliePatchRequest.operations[0].operation).toBe('add');
-            expect(molliePatchRequest.operations[0].data).toHaveProperty('name');
-            expect(molliePatchRequest.operations[0].data).toHaveProperty('quantity');
-            expect(molliePatchRequest.operations[0].data).toHaveProperty('unitPrice');
-            expect(molliePatchRequest.operations[0].data).toHaveProperty('totalAmount');
-            expect(molliePatchRequest.operations[0].data).toHaveProperty('vatRate');
-            expect(molliePatchRequest.operations[0].data).toHaveProperty('vatAmount');
-            expect(molliePatchRequest.operations[1].operation).toBe('add');
-            expect(molliePatchRequest.operations[2].operation).toBe('add');
-        });
-
-        it('Should get payment url with deducted amount if a payment is already made', async () => {
-            let mollieRequest: any | undefined;
-            nock('https://api.mollie.com/')
-                .post('/v2/orders', body => {
-                    mollieRequest = body;
-                    return true;
-                })
-                .reply(200, mockData.mollieOrderResponse);
-            await addManualPayment(server, 1, 10000);
-            await shopClient.query(CREATE_MOLLIE_PAYMENT_INTENT, {
-                input: {
-                    paymentMethodCode: mockData.methodCode,
-                },
-            });
-            expect(mollieRequest.amount?.value).toBe('909.90'); // minus 100,00 from manual payment
-            let totalLineAmount = 0;
-            for (const line of mollieRequest?.lines) {
-                totalLineAmount += Number(line.totalAmount.value);
-            }
-            // Sum of lines should equal order total
-            expect(mollieRequest.amount.value).toEqual(totalLineAmount.toFixed(2));
-        });
-
-        it('Should get available paymentMethods', async () => {
-            nock('https://api.mollie.com/')
-                .get('/v2/methods?resource=orders')
-                .reply(200, mockData.molliePaymentMethodsResponse);
-            await shopClient.asUserWithCredentials(customers[0].emailAddress, 'test');
-            const { molliePaymentMethods } = await shopClient.query(GET_MOLLIE_PAYMENT_METHODS, {
-                input: {
-                    paymentMethodCode: mockData.methodCode,
-                },
-            });
-            const method = molliePaymentMethods[0];
-            expect(method.code).toEqual('ideal');
-            expect(method.minimumAmount).toBeDefined();
-            expect(method.maximumAmount).toBeDefined();
-            expect(method.image).toBeDefined();
-        });
-    });
-
-    describe('Handle standard payment methods', () => {
-        it('Should transition to ArrangingPayment when partially paid', async () => {
-            nock('https://api.mollie.com/')
-                .get('/v2/orders/ord_mockId')
-                .reply(200, {
-                    ...mockData.mollieOrderResponse,
-                    // Add a payment of 20.00
-                    amount: { value: '20.00', currency: 'EUR' },
-                    orderNumber: order.code,
-                    status: OrderStatus.paid,
-                });
-            await fetch(`http://localhost:${serverPort}/payments/mollie/${E2E_DEFAULT_CHANNEL_TOKEN}/1`, {
-                method: 'post',
-                body: JSON.stringify({ id: mockData.mollieOrderResponse.id }),
-                headers: { 'Content-Type': 'application/json' },
-            });
-            const { order: adminOrder } = await adminClient.query(GET_ORDER_PAYMENTS, { id: order?.id });
-            expect(adminOrder.state).toBe('ArrangingPayment');
-        });
-
-        let orderPlacedEvent: OrderPlacedEvent | undefined;
-
-        it('Should place order after paying outstanding amount', async () => {
-            server.app
-                .get(EventBus)
-                .ofType(OrderPlacedEvent)
-                .subscribe(event => {
-                    orderPlacedEvent = event;
-                });
-            nock('https://api.mollie.com/')
-                .get('/v2/orders/ord_mockId')
-                .reply(200, {
-                    ...mockData.mollieOrderResponse,
-                    // Add a payment of 1089.90
-                    amount: { value: '1089.90', currency: 'EUR' }, // 1109.90 minus the previously paid 20.00
-                    orderNumber: order.code,
-                    status: OrderStatus.paid,
-                });
-            await fetch(`http://localhost:${serverPort}/payments/mollie/${E2E_DEFAULT_CHANNEL_TOKEN}/1`, {
-                method: 'post',
-                body: JSON.stringify({ id: mockData.mollieOrderResponse.id }),
-                headers: { 'Content-Type': 'application/json' },
-            });
-            const { orderByCode } = await shopClient.query<GetOrderByCodeQuery, GetOrderByCodeQueryVariables>(
-                GET_ORDER_BY_CODE,
-                {
-                    code: order.code,
-                },
-            );
-            // eslint-disable-next-line @typescript-eslint/no-non-null-assertion
-            order = orderByCode!;
-            expect(order.state).toBe('PaymentSettled');
-        });
-
-        it('Should have preserved original languageCode ', async () => {
-            // We've set the languageCode to 'nl' in the mock response's metadata
-            expect(orderPlacedEvent?.ctx.languageCode).toBe('nl');
-        });
-
-        it('Should have Mollie metadata on payment', async () => {
-            const {
-                order: { payments },
-            } = await adminClient.query(GET_ORDER_PAYMENTS, { id: order.id });
-            const metadata = payments[1].metadata;
-            expect(metadata.mode).toBe(mockData.mollieOrderResponse.mode);
-            expect(metadata.method).toBe(mockData.mollieOrderResponse.method);
-            expect(metadata.profileId).toBe(mockData.mollieOrderResponse.profileId);
-            expect(metadata.authorizedAt).toEqual(mockData.mollieOrderResponse.authorizedAt.toISOString());
-            expect(metadata.paidAt).toEqual(mockData.mollieOrderResponse.paidAt.toISOString());
-        });
-
-        it('Should fail to refund', async () => {
-            nock('https://api.mollie.com/')
-                .get('/v2/orders/ord_mockId?embed=payments')
-                .reply(200, mockData.mollieOrderResponse);
-            nock('https://api.mollie.com/')
-                .post('/v2/payments/tr_mockPayment/refunds')
-                .reply(200, { status: 'failed', resource: 'payment' });
-            const refund = await refundOrderLine(
-                adminClient,
-                order.lines[0].id,
-                1,
-                // eslint-disable-next-line @typescript-eslint/no-non-null-assertion
-                order!.payments![1].id,
-                SURCHARGE_AMOUNT,
-            );
-            expect(refund.state).toBe('Failed');
-        });
-
-        it('Should successfully refund the Mollie payment', async () => {
-            let mollieRequest: any;
-            nock('https://api.mollie.com/')
-                .get('/v2/orders/ord_mockId?embed=payments')
-                .reply(200, mockData.mollieOrderResponse);
-            nock('https://api.mollie.com/')
-                .post('/v2/payments/tr_mockPayment/refunds', body => {
-                    mollieRequest = body;
-                    return true;
-                })
-                .reply(200, { status: 'pending', resource: 'payment' });
-            const refund = await refundOrderLine(
-                adminClient,
-                order.lines[0].id,
-                10,
-                // eslint-disable-next-line @typescript-eslint/no-non-null-assertion
-                order.payments!.find(p => p.amount === 108990)!.id,
-                SURCHARGE_AMOUNT,
-            );
-            expect(mollieRequest?.amount.value).toBe('999.90'); // Only refund mollie amount, not the gift card
-            expect(refund.total).toBe(99990);
-            expect(refund.state).toBe('Settled');
-        });
-    });
->>>>>>> 04dcaab5
 
 it('Should start successfully', () => {
     expect(started).toEqual(true);
@@ -613,31 +235,10 @@
 
     it('Should fail to create payment intent without shippingmethod', async () => {
         await shopClient.asUserWithCredentials(customers[0].emailAddress, 'test');
-<<<<<<< HEAD
         const { createMolliePaymentIntent: result } = await shopClient.query(CREATE_MOLLIE_PAYMENT_INTENT, {
             input: {
                 paymentMethodCode: mockData.methodCode,
             },
-=======
-        const { addItemToOrder } = await shopClient.query<
-            AddItemToOrderMutation,
-            AddItemToOrderMutationVariables
-        >(ADD_ITEM_TO_ORDER, {
-            productVariantId: 'T_5',
-            quantity: 10,
-        });
-        order = addItemToOrder as TestOrderFragmentFragment;
-        // Add surcharge
-        const ctx = new RequestContext({
-            apiType: 'admin',
-            isAuthorized: true,
-            authorizedAsOwnerOnly: false,
-            channel: await server.app.get(ChannelService).getDefaultChannel(),
-        });
-        await server.app.get(OrderService).addSurchargeToOrder(ctx, 1, {
-            description: 'Negative test surcharge',
-            listPrice: SURCHARGE_AMOUNT,
->>>>>>> 04dcaab5
         });
         expect(result.errorCode).toBe('ORDER_PAYMENT_STATE_ERROR');
     });
@@ -654,7 +255,6 @@
         expect(result.errorCode).toBe('INELIGIBLE_PAYMENT_METHOD_ERROR');
     });
 
-<<<<<<< HEAD
     it('Should fail to get payment url when items are out of stock', async () => {
         let { updateProductVariants } = await adminClient.query(UPDATE_PRODUCT_VARIANTS, {
             input: {
@@ -666,76 +266,6 @@
         });
         expect(updateProductVariants[0].stockOnHand).toBe(1);
         const { createMolliePaymentIntent: result } = await shopClient.query(CREATE_MOLLIE_PAYMENT_INTENT, {
-=======
-describe('Mollie payments with useDynamicRedirectUrl=true', () => {
-    beforeAll(async () => {
-        const devConfig = mergeConfig(testConfig(), {
-            plugins: [MolliePlugin.init({ vendureHost: mockData.host, useDynamicRedirectUrl: true })],
-        });
-        const env = createTestEnvironment(devConfig);
-        serverPort = devConfig.apiOptions.port;
-        shopClient = env.shopClient;
-        adminClient = env.adminClient;
-        server = env.server;
-        await server.init({
-            initialData,
-            productsCsvPath: path.join(__dirname, 'fixtures/e2e-products-minimal.csv'),
-            customerCount: 2,
-        });
-        started = true;
-        await adminClient.asSuperAdmin();
-        ({
-            customers: { items: customers },
-        } = await adminClient.query<GetCustomerListQuery, GetCustomerListQueryVariables>(GET_CUSTOMER_LIST, {
-            options: {
-                take: 2,
-            },
-        }));
-    }, TEST_SETUP_TIMEOUT_MS);
-
-    afterAll(async () => {
-        await server.destroy();
-    });
-
-    afterEach(async () => {
-        nock.cleanAll();
-    });
-
-    it('Should start successfully', async () => {
-        expect(started).toEqual(true);
-        expect(customers).toHaveLength(2);
-    });
-
-    it('Should prepare an order', async () => {
-        await shopClient.asUserWithCredentials(customers[0].emailAddress, 'test');
-        const { addItemToOrder } = await shopClient.query<
-            AddItemToOrderMutation,
-            AddItemToOrderMutationVariables
-        >(ADD_ITEM_TO_ORDER, {
-            productVariantId: 'T_5',
-            quantity: 10,
-        });
-        order = addItemToOrder as TestOrderFragmentFragment;
-        // Add surcharge
-        const ctx = new RequestContext({
-            apiType: 'admin',
-            isAuthorized: true,
-            authorizedAsOwnerOnly: false,
-            channel: await server.app.get(ChannelService).getDefaultChannel(),
-        });
-        await server.app.get(OrderService).addSurchargeToOrder(ctx, 1, {
-            description: 'Negative test surcharge',
-            listPrice: SURCHARGE_AMOUNT,
-        });
-        expect(order.code).toBeDefined();
-    });
-
-    it('Should add a working Mollie paymentMethod without specifying redirectUrl', async () => {
-        const { createPaymentMethod } = await adminClient.query<
-            CreatePaymentMethodMutation,
-            CreatePaymentMethodMutationVariables
-        >(CREATE_PAYMENT_METHOD, {
->>>>>>> 04dcaab5
             input: {
                 paymentMethodCode: mockData.methodCode,
             },
@@ -815,29 +345,40 @@
         });
     });
 
-    it('Should reuse payment url when amount is the same', async () => {
-        // Should only fetch the order from Mollie, not create a new one
+    it('Should update existing Mollie order', async () => {
+        // Should fetch the existing order from Mollie
         nock('https://api.mollie.com/')
             .get('/v2/orders/ord_mockId')
-            .reply(200, {
-                ...mockData.mollieOrderResponse,
-                amount: {
-                    value: '1009.90',
-                    currency: 'USD',
-                },
-                _links: {
-                    // Mock a new checkout url, to test that this one is actually reused
-                    checkout: {
-                        href: 'https://this-means-reuse-succeeded',
-                    },
-                },
-            });
+            .reply(200, mockData.mollieOrderResponse);
+        // Should patch existing order
+        nock('https://api.mollie.com/')
+        .patch(`/v2/orders/${mockData.mollieOrderResponse.id}`)
+        .reply(200, mockData.mollieOrderResponse);
+        // Should patch existing order lines
+        let molliePatchRequest: any | undefined;
+        nock('https://api.mollie.com/')
+            .patch(`/v2/orders/${mockData.mollieOrderResponse.id}/lines`, body => {
+                molliePatchRequest = body;
+                return true;
+            })
+            .reply(200, mockData.mollieOrderResponse);
         const { createMolliePaymentIntent } = await shopClient.query(CREATE_MOLLIE_PAYMENT_INTENT, {
             input: {
                 paymentMethodCode: mockData.methodCode,
             },
         });
-        expect(createMolliePaymentIntent).toEqual({ url: 'https://this-means-reuse-succeeded' });
+        // We expect the patch request to add 3 order lines, because the mock response has 0 lines
+        expect(createMolliePaymentIntent.url).toBeDefined();
+        expect(molliePatchRequest.operations).toBeDefined();
+        expect(molliePatchRequest.operations[0].operation).toBe('add');
+        expect(molliePatchRequest.operations[0].data).toHaveProperty('name');
+        expect(molliePatchRequest.operations[0].data).toHaveProperty('quantity');
+        expect(molliePatchRequest.operations[0].data).toHaveProperty('unitPrice');
+        expect(molliePatchRequest.operations[0].data).toHaveProperty('totalAmount');
+        expect(molliePatchRequest.operations[0].data).toHaveProperty('vatRate');
+        expect(molliePatchRequest.operations[0].data).toHaveProperty('vatAmount');
+        expect(molliePatchRequest.operations[1].operation).toBe('add');
+        expect(molliePatchRequest.operations[2].operation).toBe('add');
     });
 
     it('Should get payment url with deducted amount if a payment is already made', async () => {
@@ -1083,4 +624,32 @@
         expect(createShipmentBody).toBeDefined();
         expect(order.state).toBe('PaymentSettled');
     });
+
+    it('Should add an unusable Mollie paymentMethod (missing redirectUrl)', async () => {
+        const { createPaymentMethod } = await adminClient.query<
+            CreatePaymentMethodMutation,
+            CreatePaymentMethodMutationVariables
+        >(CREATE_PAYMENT_METHOD, {
+            input: {
+                code: mockData.methodCodeBroken,
+
+                enabled: true,
+                handler: {
+                    code: molliePaymentHandler.code,
+                    arguments: [
+                        { name: 'apiKey', value: mockData.apiKey },
+                        { name: 'autoCapture', value: 'false' },
+                    ],
+                },
+                translations: [
+                    {
+                        languageCode: LanguageCode.en,
+                        name: 'Mollie payment test',
+                        description: 'This is a Mollie test payment method',
+                    },
+                ],
+            },
+        });
+        expect(createPaymentMethod.code).toBe(mockData.methodCodeBroken);
+    });
 });