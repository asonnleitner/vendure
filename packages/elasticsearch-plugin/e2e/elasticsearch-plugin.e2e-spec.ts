--- conflicted
+++ resolved
@@ -1,18 +1,15 @@
 /* tslint:disable:no-non-null-assertion no-console */
 import { CurrencyCode, SortOrder } from '@vendure/common/lib/generated-types';
 import { pick } from '@vendure/common/lib/pick';
-<<<<<<< HEAD
-import { DefaultJobQueuePlugin, facetValueCollectionFilter, LanguageCode, mergeConfig } from '@vendure/core';
-=======
 import {
     DefaultJobQueuePlugin,
     DefaultLogger,
     FacetValue,
     facetValueCollectionFilter,
+    LanguageCode,
     LogLevel,
     mergeConfig,
 } from '@vendure/core';
->>>>>>> 74551468
 import { createTestEnvironment, E2E_DEFAULT_CHANNEL_TOKEN } from '@vendure/testing';
 import { fail } from 'assert';
 import gql from 'graphql-tag';
@@ -22,40 +19,9 @@
 import { testConfig, TEST_SETUP_TIMEOUT_MS } from '../../../e2e-common/test-config';
 import * as Codegen from '../../core/e2e/graphql/generated-e2e-admin-types';
 import {
-<<<<<<< HEAD
     SearchProductsShopQuery,
     SearchProductsShopQueryVariables,
 } from '../../core/e2e/graphql/generated-e2e-shop-types';
-=======
-    AssignProductsToChannel,
-    AssignProductVariantsToChannel,
-    ChannelFragment,
-    CreateChannel,
-    CreateCollection,
-    CreateFacet,
-    CreateProduct,
-    CreateProductVariants,
-    CurrencyCode,
-    DeleteAsset,
-    DeleteProduct,
-    DeleteProductVariant,
-    LanguageCode,
-    RemoveProductsFromChannel,
-    RemoveProductVariantsFromChannel,
-    SearchCollections,
-    SearchFacetValues,
-    SearchGetPrices,
-    SearchInput,
-    UpdateAsset,
-    UpdateCollection,
-    UpdateProduct,
-    UpdateProductVariants,
-    UpdateProductVariantsMutation,
-    UpdateProductVariantsMutationVariables,
-    UpdateTaxRate,
-} from '../../core/e2e/graphql/generated-e2e-admin-types';
-import { SearchProductsShop } from '../../core/e2e/graphql/generated-e2e-shop-types';
->>>>>>> 74551468
 import {
     ASSIGN_PRODUCTVARIANT_TO_CHANNEL,
     ASSIGN_PRODUCT_TO_CHANNEL,
@@ -1413,8 +1379,8 @@
         // https://github.com/vendure-ecommerce/vendure/issues/1638
         it('hydrates variant custom field relation', async () => {
             const { updateProductVariants } = await adminClient.query<
-                UpdateProductVariantsMutation,
-                UpdateProductVariantsMutationVariables
+                Codegen.UpdateProductVariantsMutation,
+                Codegen.UpdateProductVariantsMutationVariables
             >(UPDATE_PRODUCT_VARIANTS, {
                 input: [
                     {
@@ -1427,7 +1393,7 @@
             });
             expect(updateProductVariants[0]!.id).toBe('T_20');
 
-            await adminClient.query<Reindex.Mutation>(REINDEX);
+            await adminClient.query<Codegen.ReindexMutation>(REINDEX);
             await awaitRunningJobs(adminClient);
             const query = `{
             search(input: { groupByProduct: false, term: "tripod" }) {
