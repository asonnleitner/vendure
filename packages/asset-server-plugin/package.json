--- conflicted
+++ resolved
@@ -1,47 +1,4 @@
 {
-<<<<<<< HEAD
-  "name": "@vendure/asset-server-plugin",
-  "version": "2.0.0-next.28",
-  "main": "lib/index.js",
-  "types": "lib/index.d.ts",
-  "files": [
-    "lib/**/*"
-  ],
-  "license": "MIT",
-  "scripts": {
-    "watch": "tsc -p ./tsconfig.build.json --watch",
-    "build": "rimraf lib && tsc -p ./tsconfig.build.json && node build.js",
-    "lint": "eslint --fix .",
-    "test": "vitest --run",
-    "e2e": "cross-env PACKAGE=asset-server-plugin vitest --config ../../e2e-common/vitest.config.ts --run",
-    "e2e:watch": "cross-env PACKAGE=asset-server-plugin vitest --config ../../e2e-common/vitest.config.ts"
-  },
-  "homepage": "https://www.vendure.io/",
-  "funding": "https://github.com/sponsors/michaelbromley",
-  "publishConfig": {
-    "access": "public"
-  },
-  "devDependencies": {
-    "@aws-sdk/client-s3": "^3.312.0",
-    "@aws-sdk/lib-storage": "^3.312.0",
-    "@types/express": "^4.17.8",
-    "@types/fs-extra": "^9.0.8",
-    "@types/node-fetch": "^2.5.8",
-    "@types/sharp": "^0.30.4",
-    "@vendure/common": "^2.0.0-next.28",
-    "@vendure/core": "^2.0.0-next.28",
-    "aws-sdk": "^2.856.0",
-    "express": "^4.17.1",
-    "node-fetch": "^2.6.7",
-    "rimraf": "^3.0.2",
-    "typescript": "4.9.5"
-  },
-  "dependencies": {
-    "file-type": "^16.5.3",
-    "fs-extra": "^10.0.0",
-    "sharp": "~0.31.2"
-  }
-=======
     "name": "@vendure/asset-server-plugin",
     "version": "2.0.0-beta.1",
     "main": "lib/index.js",
@@ -64,6 +21,8 @@
         "access": "public"
     },
     "devDependencies": {
+        "@aws-sdk/client-s3": "^3.312.0",
+        "@aws-sdk/lib-storage": "^3.312.0",
         "@types/express": "^4.17.8",
         "@types/fs-extra": "^9.0.8",
         "@types/node-fetch": "^2.5.8",
@@ -81,5 +40,4 @@
         "fs-extra": "^10.0.0",
         "sharp": "~0.31.2"
     }
->>>>>>> 6ada0b39
 }