/* tslint:disable:no-non-null-assertion */
import { pick } from '@vendure/common/lib/pick';
import {
    Asset,
    defaultShippingCalculator,
    defaultShippingEligibilityChecker,
    mergeConfig,
} from '@vendure/core';
import { createErrorResultGuard, createTestEnvironment, ErrorResultGuard } from '@vendure/testing';
import gql from 'graphql-tag';
import path from 'path';

import { initialData } from '../../../e2e-common/e2e-initial-data';
import { testConfig, TEST_SETUP_TIMEOUT_MS } from '../../../e2e-common/test-config';
import { manualFulfillmentHandler } from '../src/index';

import {
    testErrorPaymentMethod,
    testFailingPaymentMethod,
    testSuccessfulPaymentMethod,
} from './fixtures/test-payment-methods';
import { countryCodeShippingEligibilityChecker } from './fixtures/test-shipping-eligibility-checkers';
import {
    CreateAddressInput,
    CreateShippingMethodInput,
    LanguageCode,
} from './graphql/generated-e2e-admin-types';
import * as Codegen from './graphql/generated-e2e-admin-types';
import { ErrorCode } from './graphql/generated-e2e-shop-types';
import * as CodegenShop from './graphql/generated-e2e-shop-types';
import {
    ATTEMPT_LOGIN,
    CANCEL_ORDER,
    CREATE_SHIPPING_METHOD,
    DELETE_PRODUCT,
    DELETE_PRODUCT_VARIANT,
    DELETE_SHIPPING_METHOD,
    GET_COUNTRY_LIST,
    GET_CUSTOMER,
    GET_CUSTOMER_LIST,
    GET_SHIPPING_METHOD_LIST,
    UPDATE_COUNTRY,
    UPDATE_PRODUCT,
    UPDATE_PRODUCT_VARIANTS,
} from './graphql/shared-definitions';
import {
    ADD_ITEM_TO_ORDER,
    ADD_PAYMENT,
    ADJUST_ITEM_QUANTITY,
    GET_ACTIVE_ORDER,
    GET_ACTIVE_ORDER_ADDRESSES,
    GET_ACTIVE_ORDER_ORDERS,
    GET_ACTIVE_ORDER_PAYMENTS,
    GET_ACTIVE_ORDER_WITH_PAYMENTS,
    GET_AVAILABLE_COUNTRIES,
    GET_ELIGIBLE_SHIPPING_METHODS,
    GET_NEXT_STATES,
    GET_ORDER_BY_CODE,
    REMOVE_ALL_ORDER_LINES,
    REMOVE_ITEM_FROM_ORDER,
    SET_BILLING_ADDRESS,
    SET_CUSTOMER,
    SET_SHIPPING_ADDRESS,
    SET_SHIPPING_METHOD,
    TRANSITION_TO_STATE,
    UPDATED_ORDER_FRAGMENT,
} from './graphql/shop-definitions';
import { assertThrowsWithMessage } from './utils/assert-throws-with-message';

describe('Shop orders', () => {
    const { server, adminClient, shopClient } = createTestEnvironment(
        mergeConfig(testConfig(), {
            paymentOptions: {
                paymentMethodHandlers: [
                    testSuccessfulPaymentMethod,
                    testFailingPaymentMethod,
                    testErrorPaymentMethod,
                ],
            },
            shippingOptions: {
                shippingEligibilityCheckers: [
                    defaultShippingEligibilityChecker,
                    countryCodeShippingEligibilityChecker,
                ],
            },
            customFields: {
                Order: [
                    { name: 'giftWrap', type: 'boolean', defaultValue: false },
                    { name: 'orderImage', type: 'relation', entity: Asset },
                ],
                OrderLine: [
                    { name: 'notes', type: 'string' },
                    { name: 'privateField', type: 'string', public: false },
                    { name: 'lineImage', type: 'relation', entity: Asset },
                    { name: 'lineImages', type: 'relation', list: true, entity: Asset },
                    { name: 'dropShip', type: 'boolean', defaultValue: false },
                ],
            },
            orderOptions: {
                orderItemsLimit: 199,
            },
        }),
    );

    type OrderSuccessResult =
        | CodegenShop.UpdatedOrderFragment
        | CodegenShop.TestOrderFragmentFragment
        | CodegenShop.TestOrderWithPaymentsFragment
        | CodegenShop.CanceledOrderFragment
        | CodegenShop.ActiveOrderCustomerFragment;
    const orderResultGuard: ErrorResultGuard<OrderSuccessResult> = createErrorResultGuard(
        input => !!input.lines,
    );

    beforeAll(async () => {
        await server.init({
            initialData: {
                ...initialData,
                paymentMethods: [
                    {
                        name: testSuccessfulPaymentMethod.code,
                        handler: { code: testSuccessfulPaymentMethod.code, arguments: [] },
                    },
                    {
                        name: testFailingPaymentMethod.code,
                        handler: { code: testFailingPaymentMethod.code, arguments: [] },
                    },
                    {
                        name: testErrorPaymentMethod.code,
                        handler: { code: testErrorPaymentMethod.code, arguments: [] },
                    },
                ],
            },
            productsCsvPath: path.join(__dirname, 'fixtures/e2e-products-full.csv'),
            customerCount: 3,
        });
        await adminClient.asSuperAdmin();
    }, TEST_SETUP_TIMEOUT_MS);

    afterAll(async () => {
        await server.destroy();
    });

    it('availableCountries returns enabled countries', async () => {
        // disable Austria
        const { countries } = await adminClient.query<Codegen.GetCountryListQuery>(GET_COUNTRY_LIST, {});
        const AT = countries.items.find(c => c.code === 'AT')!;
        await adminClient.query<Codegen.UpdateCountryMutation, Codegen.UpdateCountryMutationVariables>(
            UPDATE_COUNTRY,
            {
                input: {
                    id: AT.id,
                    enabled: false,
                },
            },
        );

        const result = await shopClient.query<CodegenShop.GetAvailableCountriesQuery>(
            GET_AVAILABLE_COUNTRIES,
        );
        expect(result.availableCountries.length).toBe(countries.items.length - 1);
        expect(result.availableCountries.find(c => c.id === AT.id)).toBeUndefined();
    });

    describe('ordering as anonymous user', () => {
        let firstOrderLineId: string;
        let createdCustomerId: string;
        let orderCode: string;

        it('addItemToOrder starts with no session token', () => {
            expect(shopClient.getAuthToken()).toBeFalsy();
        });

        it('activeOrder returns null before any items have been added', async () => {
            const result = await shopClient.query<CodegenShop.GetActiveOrderQuery>(GET_ACTIVE_ORDER);
            expect(result.activeOrder).toBeNull();
        });

        it('activeOrder creates an anonymous session', () => {
            expect(shopClient.getAuthToken()).not.toBe('');
        });

        it('addItemToOrder creates a new Order with an item', async () => {
            const { addItemToOrder } = await shopClient.query<
                CodegenShop.AddItemToOrderMutation,
                CodegenShop.AddItemToOrderMutationVariables
            >(ADD_ITEM_TO_ORDER, {
                productVariantId: 'T_1',
                quantity: 1,
            });

            orderResultGuard.assertSuccess(addItemToOrder);
            expect(addItemToOrder!.lines.length).toBe(1);
            expect(addItemToOrder!.lines[0].quantity).toBe(1);
            expect(addItemToOrder!.lines[0].productVariant.id).toBe('T_1');
            expect(addItemToOrder!.lines[0].id).toBe('T_1');
            firstOrderLineId = addItemToOrder!.lines[0].id;
            orderCode = addItemToOrder!.code;
        });

        it(
            'addItemToOrder errors with an invalid productVariantId',
            assertThrowsWithMessage(
                () =>
                    shopClient.query<
                        CodegenShop.AddItemToOrderMutation,
                        CodegenShop.AddItemToOrderMutationVariables
                    >(ADD_ITEM_TO_ORDER, {
                        productVariantId: 'T_999',
                        quantity: 1,
                    }),
                `No ProductVariant with the id '999' could be found`,
            ),
        );

        it('addItemToOrder errors with a negative quantity', async () => {
            const { addItemToOrder } = await shopClient.query<
                CodegenShop.AddItemToOrderMutation,
                CodegenShop.AddItemToOrderMutationVariables
            >(ADD_ITEM_TO_ORDER, {
                productVariantId: 'T_999',
                quantity: -3,
            });

            orderResultGuard.assertErrorResult(addItemToOrder);
            expect(addItemToOrder.message).toEqual(`The quantity for an OrderItem cannot be negative`);
            expect(addItemToOrder.errorCode).toEqual(ErrorCode.NEGATIVE_QUANTITY_ERROR);
        });

        it('addItemToOrder with an existing productVariantId adds quantity to the existing OrderLine', async () => {
            const { addItemToOrder } = await shopClient.query<
                CodegenShop.AddItemToOrderMutation,
                CodegenShop.AddItemToOrderMutationVariables
            >(ADD_ITEM_TO_ORDER, {
                productVariantId: 'T_1',
                quantity: 2,
            });
            orderResultGuard.assertSuccess(addItemToOrder);
            expect(addItemToOrder!.lines.length).toBe(1);
            expect(addItemToOrder!.lines[0].quantity).toBe(3);
        });

        describe('OrderLine customFields', () => {
            const GET_ORDER_WITH_ORDER_LINE_CUSTOM_FIELDS = gql`
                query {
                    activeOrder {
                        lines {
                            id
                            customFields {
                                notes
                                lineImage {
                                    id
                                }
                                lineImages {
                                    id
                                }
                            }
                        }
                    }
                }
            `;
            it('addItemToOrder with private customFields errors', async () => {
                try {
                    await shopClient.query<CodegenShop.AddItemToOrderMutation>(
                        ADD_ITEM_TO_ORDER_WITH_CUSTOM_FIELDS,
                        {
                            productVariantId: 'T_2',
                            quantity: 1,
                            customFields: {
                                privateField: 'oh no!',
                            },
                        },
                    );
                    fail('Should have thrown');
                } catch (e: any) {
                    expect(e.response.errors[0].extensions.code).toBe('BAD_USER_INPUT');
                }
            });

            it('addItemToOrder with equal customFields adds quantity to the existing OrderLine', async () => {
                const { addItemToOrder: add1 } = await shopClient.query<CodegenShop.AddItemToOrderMutation>(
                    ADD_ITEM_TO_ORDER_WITH_CUSTOM_FIELDS,
                    {
                        productVariantId: 'T_2',
                        quantity: 1,
                        customFields: {
                            notes: 'note1',
                        },
                    },
                );
                orderResultGuard.assertSuccess(add1);
                expect(add1!.lines.length).toBe(2);
                expect(add1!.lines[1].quantity).toBe(1);

                const { addItemToOrder: add2 } = await shopClient.query<CodegenShop.AddItemToOrderMutation>(
                    ADD_ITEM_TO_ORDER_WITH_CUSTOM_FIELDS,
                    {
                        productVariantId: 'T_2',
                        quantity: 1,
                        customFields: {
                            notes: 'note1',
                        },
                    },
                );
                orderResultGuard.assertSuccess(add2);
                expect(add2!.lines.length).toBe(2);
                expect(add2!.lines[1].quantity).toBe(2);

                await shopClient.query<
                    CodegenShop.RemoveItemFromOrderMutation,
                    CodegenShop.RemoveItemFromOrderMutationVariables
                >(REMOVE_ITEM_FROM_ORDER, {
                    orderLineId: add2!.lines[1].id,
                });
            });

            it('addItemToOrder with different customFields adds quantity to a new OrderLine', async () => {
                const { addItemToOrder: add1 } = await shopClient.query<CodegenShop.AddItemToOrderMutation>(
                    ADD_ITEM_TO_ORDER_WITH_CUSTOM_FIELDS,
                    {
                        productVariantId: 'T_3',
                        quantity: 1,
                        customFields: {
                            notes: 'note2',
                        },
                    },
                );
                orderResultGuard.assertSuccess(add1);
                expect(add1!.lines.length).toBe(2);
                expect(add1!.lines[1].quantity).toBe(1);

                const { addItemToOrder: add2 } = await shopClient.query<CodegenShop.AddItemToOrderMutation>(
                    ADD_ITEM_TO_ORDER_WITH_CUSTOM_FIELDS,
                    {
                        productVariantId: 'T_3',
                        quantity: 1,
                        customFields: {
                            notes: 'note3',
                        },
                    },
                );
                orderResultGuard.assertSuccess(add2);
                expect(add2!.lines.length).toBe(3);
                expect(add2!.lines[1].quantity).toBe(1);
                expect(add2!.lines[2].quantity).toBe(1);

                await shopClient.query<
                    CodegenShop.RemoveItemFromOrderMutation,
                    CodegenShop.RemoveItemFromOrderMutationVariables
                >(REMOVE_ITEM_FROM_ORDER, {
                    orderLineId: add2!.lines[1].id,
                });
                await shopClient.query<
                    CodegenShop.RemoveItemFromOrderMutation,
                    CodegenShop.RemoveItemFromOrderMutationVariables
                >(REMOVE_ITEM_FROM_ORDER, {
                    orderLineId: add2!.lines[2].id,
                });
            });

            // https://github.com/vendure-ecommerce/vendure/issues/1670
            it('adding a second item after adjusting custom field adds new OrderLine', async () => {
                const { addItemToOrder: add1 } = await shopClient.query<AddItemToOrder.Mutation>(
                    ADD_ITEM_TO_ORDER_WITH_CUSTOM_FIELDS,
                    {
                        productVariantId: 'T_3',
                        quantity: 1,
                    },
                );
                orderResultGuard.assertSuccess(add1);
                expect(add1!.lines.length).toBe(2);
                expect(add1!.lines[1].quantity).toBe(1);

                const { adjustOrderLine } = await shopClient.query(ADJUST_ORDER_LINE_WITH_CUSTOM_FIELDS, {
                    orderLineId: add1.lines[1].id,
                    quantity: 1,
                    customFields: {
                        notes: 'updated notes',
                    },
                });
                expect(adjustOrderLine.lines[1].customFields).toEqual({
                    lineImage: null,
                    lineImages: [],
                    notes: 'updated notes',
                });
                const { activeOrder: ao1 } = await shopClient.query(GET_ORDER_WITH_ORDER_LINE_CUSTOM_FIELDS);
                expect(ao1.lines[1].customFields).toEqual({
                    lineImage: null,
                    lineImages: [],
                    notes: 'updated notes',
                });
                const updatedNotesLineId = ao1.lines[1].id;

                const { addItemToOrder: add2 } = await shopClient.query<AddItemToOrder.Mutation>(
                    ADD_ITEM_TO_ORDER_WITH_CUSTOM_FIELDS,
                    {
                        productVariantId: 'T_3',
                        quantity: 1,
                    },
                );
                orderResultGuard.assertSuccess(add2);
                expect(add2!.lines.length).toBe(3);
                expect(add2!.lines[1].quantity).toBe(1);
                expect(add2!.lines[2].quantity).toBe(1);

                const { activeOrder } = await shopClient.query(GET_ORDER_WITH_ORDER_LINE_CUSTOM_FIELDS);
                expect(activeOrder.lines.find((l: any) => l.id === updatedNotesLineId)?.customFields).toEqual(
                    {
                        lineImage: null,
                        lineImages: [],
                        notes: 'updated notes',
                    },
                );

                // clean up
                await shopClient.query<RemoveItemFromOrder.Mutation, RemoveItemFromOrder.Variables>(
                    REMOVE_ITEM_FROM_ORDER,
                    {
                        orderLineId: add2!.lines[1].id,
                    },
                );
                const { removeOrderLine } = await shopClient.query<
                    RemoveItemFromOrder.Mutation,
                    RemoveItemFromOrder.Variables
                >(REMOVE_ITEM_FROM_ORDER, {
                    orderLineId: add2!.lines[2].id,
                });
                orderResultGuard.assertSuccess(removeOrderLine);
                expect(removeOrderLine.lines.length).toBe(1);
            });

            it('addItemToOrder with relation customField', async () => {
                const { addItemToOrder } = await shopClient.query<CodegenShop.AddItemToOrderMutation>(
                    ADD_ITEM_TO_ORDER_WITH_CUSTOM_FIELDS,
                    {
                        productVariantId: 'T_3',
                        quantity: 1,
                        customFields: {
                            lineImageId: 'T_1',
                        },
                    },
                );

                orderResultGuard.assertSuccess(addItemToOrder);
                expect(addItemToOrder!.lines.length).toBe(2);
                expect(addItemToOrder!.lines[1].quantity).toBe(1);

                const { activeOrder } = await shopClient.query(GET_ORDER_WITH_ORDER_LINE_CUSTOM_FIELDS);

                expect(activeOrder.lines[1].customFields.lineImage).toEqual({ id: 'T_1' });
            });

            it('addItemToOrder with equal relation customField adds to quantity', async () => {
                const { addItemToOrder } = await shopClient.query<CodegenShop.AddItemToOrderMutation>(
                    ADD_ITEM_TO_ORDER_WITH_CUSTOM_FIELDS,
                    {
                        productVariantId: 'T_3',
                        quantity: 1,
                        customFields: {
                            lineImageId: 'T_1',
                        },
                    },
                );

                orderResultGuard.assertSuccess(addItemToOrder);
                expect(addItemToOrder!.lines.length).toBe(2);
                expect(addItemToOrder!.lines[1].quantity).toBe(2);

                const { activeOrder } = await shopClient.query(GET_ORDER_WITH_ORDER_LINE_CUSTOM_FIELDS);

                expect(activeOrder.lines[1].customFields.lineImage).toEqual({ id: 'T_1' });
            });

            it('addItemToOrder with different relation customField adds new line', async () => {
                const { addItemToOrder } = await shopClient.query<CodegenShop.AddItemToOrderMutation>(
                    ADD_ITEM_TO_ORDER_WITH_CUSTOM_FIELDS,
                    {
                        productVariantId: 'T_3',
                        quantity: 1,
                        customFields: {
                            lineImageId: 'T_2',
                        },
                    },
                );

                orderResultGuard.assertSuccess(addItemToOrder);
                expect(addItemToOrder!.lines.length).toBe(3);
                expect(addItemToOrder!.lines[2].quantity).toBe(1);

                const { activeOrder } = await shopClient.query(GET_ORDER_WITH_ORDER_LINE_CUSTOM_FIELDS);

                expect(activeOrder.lines[2].customFields.lineImage).toEqual({ id: 'T_2' });
            });

            it('adjustOrderLine updates relation reference', async () => {
                const { activeOrder } = await shopClient.query(GET_ORDER_WITH_ORDER_LINE_CUSTOM_FIELDS);
                const { adjustOrderLine } = await shopClient.query(ADJUST_ORDER_LINE_WITH_CUSTOM_FIELDS, {
                    orderLineId: activeOrder.lines[2].id,
                    quantity: 1,
                    customFields: {
                        lineImageId: 'T_1',
                    },
                });

                expect(adjustOrderLine.lines[2].customFields.lineImage).toEqual({ id: 'T_1' });

<<<<<<< HEAD
                await shopClient.query<
                    CodegenShop.RemoveItemFromOrderMutation,
                    CodegenShop.RemoveItemFromOrderMutationVariables
                >(REMOVE_ITEM_FROM_ORDER, {
                    orderLineId: activeOrder!.lines[2].id,
                });
                await shopClient.query<
                    CodegenShop.RemoveItemFromOrderMutation,
                    CodegenShop.RemoveItemFromOrderMutationVariables
                >(REMOVE_ITEM_FROM_ORDER, {
                    orderLineId: activeOrder!.lines[1].id,
                });
=======
                await shopClient.query<RemoveItemFromOrder.Mutation, RemoveItemFromOrder.Variables>(
                    REMOVE_ITEM_FROM_ORDER,
                    {
                        orderLineId: activeOrder!.lines[2].id,
                    },
                );
                const { removeOrderLine } = await shopClient.query<
                    RemoveItemFromOrder.Mutation,
                    RemoveItemFromOrder.Variables
                >(REMOVE_ITEM_FROM_ORDER, {
                    orderLineId: activeOrder!.lines[1].id,
                });
                orderResultGuard.assertSuccess(removeOrderLine);
                expect(removeOrderLine.lines.length).toBe(1);
            });

            it('addItemToOrder with list relation customField', async () => {
                const { addItemToOrder } = await shopClient.query<AddItemToOrder.Mutation>(
                    ADD_ITEM_TO_ORDER_WITH_CUSTOM_FIELDS,
                    {
                        productVariantId: 'T_3',
                        quantity: 1,
                        customFields: {
                            lineImagesIds: ['T_1', 'T_2'],
                        },
                    },
                );

                orderResultGuard.assertSuccess(addItemToOrder);
                expect(addItemToOrder!.lines.length).toBe(2);
                expect(addItemToOrder!.lines[1].quantity).toBe(1);

                const { activeOrder } = await shopClient.query(GET_ORDER_WITH_ORDER_LINE_CUSTOM_FIELDS);
                expect(activeOrder.lines[1].customFields.lineImages.length).toBe(2);
                expect(activeOrder.lines[1].customFields.lineImages).toContainEqual({ id: 'T_1' });
                expect(activeOrder.lines[1].customFields.lineImages).toContainEqual({ id: 'T_2' });
            });

            it('addItemToOrder with equal list relation customField adds to quantity', async () => {
                const { addItemToOrder } = await shopClient.query<AddItemToOrder.Mutation>(
                    ADD_ITEM_TO_ORDER_WITH_CUSTOM_FIELDS,
                    {
                        productVariantId: 'T_3',
                        quantity: 1,
                        customFields: {
                            lineImagesIds: ['T_1', 'T_2'],
                        },
                    },
                );

                orderResultGuard.assertSuccess(addItemToOrder);
                expect(addItemToOrder!.lines.length).toBe(2);
                expect(addItemToOrder!.lines[1].quantity).toBe(2);

                const { activeOrder } = await shopClient.query(GET_ORDER_WITH_ORDER_LINE_CUSTOM_FIELDS);

                expect(activeOrder.lines[1].customFields.lineImages.length).toBe(2);
                expect(activeOrder.lines[1].customFields.lineImages).toContainEqual({ id: 'T_1' });
                expect(activeOrder.lines[1].customFields.lineImages).toContainEqual({ id: 'T_2' });
            });

            it('addItemToOrder with different list relation customField adds new line', async () => {
                const { addItemToOrder } = await shopClient.query<AddItemToOrder.Mutation>(
                    ADD_ITEM_TO_ORDER_WITH_CUSTOM_FIELDS,
                    {
                        productVariantId: 'T_3',
                        quantity: 1,
                        customFields: {
                            lineImagesIds: ['T_1'],
                        },
                    },
                );

                orderResultGuard.assertSuccess(addItemToOrder);
                expect(addItemToOrder!.lines.length).toBe(3);
                expect(addItemToOrder!.lines[2].quantity).toBe(1);

                const { activeOrder } = await shopClient.query(GET_ORDER_WITH_ORDER_LINE_CUSTOM_FIELDS);

                expect(activeOrder.lines[2].customFields.lineImages).toEqual([{ id: 'T_1' }]);

                await shopClient.query<RemoveItemFromOrder.Mutation, RemoveItemFromOrder.Variables>(
                    REMOVE_ITEM_FROM_ORDER,
                    {
                        orderLineId: activeOrder!.lines[2].id,
                    },
                );
                const { removeOrderLine } = await shopClient.query<
                    RemoveItemFromOrder.Mutation,
                    RemoveItemFromOrder.Variables
                >(REMOVE_ITEM_FROM_ORDER, {
                    orderLineId: activeOrder!.lines[1].id,
                });
                orderResultGuard.assertSuccess(removeOrderLine);
                expect(removeOrderLine.lines.length).toBe(1);
>>>>>>> fc9a2e50
            });
        });

        it('addItemToOrder errors when going beyond orderItemsLimit', async () => {
            const { addItemToOrder } = await shopClient.query<
                CodegenShop.AddItemToOrderMutation,
                CodegenShop.AddItemToOrderMutationVariables
            >(ADD_ITEM_TO_ORDER, {
                productVariantId: 'T_1',
                quantity: 200,
            });

            orderResultGuard.assertErrorResult(addItemToOrder);
            expect(addItemToOrder.message).toBe(
                'Cannot add items. An order may consist of a maximum of 199 items',
            );
            expect(addItemToOrder.errorCode).toBe(ErrorCode.ORDER_LIMIT_ERROR);
        });

        it('adjustOrderLine adjusts the quantity', async () => {
            const { adjustOrderLine } = await shopClient.query<
                CodegenShop.AdjustItemQuantityMutation,
                CodegenShop.AdjustItemQuantityMutationVariables
            >(ADJUST_ITEM_QUANTITY, {
                orderLineId: firstOrderLineId,
                quantity: 50,
            });
            orderResultGuard.assertSuccess(adjustOrderLine);
            expect(adjustOrderLine!.lines.length).toBe(1);
            expect(adjustOrderLine!.lines[0].quantity).toBe(50);
        });

        it('adjustOrderLine with quantity 0 removes the line', async () => {
            const { addItemToOrder } = await shopClient.query<
                CodegenShop.AddItemToOrderMutation,
                CodegenShop.AddItemToOrderMutationVariables
            >(ADD_ITEM_TO_ORDER, {
                productVariantId: 'T_3',
                quantity: 3,
            });
            orderResultGuard.assertSuccess(addItemToOrder);
            expect(addItemToOrder!.lines.length).toBe(2);
            expect(addItemToOrder!.lines.map(i => i.productVariant.id)).toEqual(['T_1', 'T_3']);

            const { adjustOrderLine } = await shopClient.query<
                CodegenShop.AdjustItemQuantityMutation,
                CodegenShop.AdjustItemQuantityMutationVariables
            >(ADJUST_ITEM_QUANTITY, {
                orderLineId: addItemToOrder?.lines[1].id!,
                quantity: 0,
            });
            orderResultGuard.assertSuccess(adjustOrderLine);
            expect(adjustOrderLine!.lines.length).toBe(1);
            expect(adjustOrderLine!.lines.map(i => i.productVariant.id)).toEqual(['T_1']);
        });

        it('adjustOrderLine with quantity > stockOnHand only allows user to have stock on hand', async () => {
            const { addItemToOrder } = await shopClient.query<
                CodegenShop.AddItemToOrderMutation,
                CodegenShop.AddItemToOrderMutationVariables
            >(ADD_ITEM_TO_ORDER, {
                productVariantId: 'T_3',
                quantity: 111,
            });
            orderResultGuard.assertErrorResult(addItemToOrder);
            // Insufficient stock error should return because there are only 100 available
            expect(addItemToOrder.errorCode).toBe('INSUFFICIENT_STOCK_ERROR');

            // But it should still add the item to the order
            expect(addItemToOrder!.order.lines[1].quantity).toBe(100);

            const { adjustOrderLine } = await shopClient.query<
                CodegenShop.AdjustItemQuantityMutation,
                CodegenShop.AdjustItemQuantityMutationVariables
            >(ADJUST_ITEM_QUANTITY, {
                orderLineId: addItemToOrder!.order.lines[1].id,
                quantity: 101,
            });
            orderResultGuard.assertErrorResult(adjustOrderLine);
            expect(adjustOrderLine.errorCode).toBe('INSUFFICIENT_STOCK_ERROR');
            expect(adjustOrderLine.message).toBe(
                'Only 100 items were added to the order due to insufficient stock',
            );

            const order = await shopClient.query<CodegenShop.GetActiveOrderQuery>(GET_ACTIVE_ORDER);
            expect(order.activeOrder?.lines[1].quantity).toBe(100);

            const { adjustOrderLine: adjustLine2 } = await shopClient.query<
                CodegenShop.AdjustItemQuantityMutation,
                CodegenShop.AdjustItemQuantityMutationVariables
            >(ADJUST_ITEM_QUANTITY, {
                orderLineId: addItemToOrder!.order.lines[1].id,
                quantity: 0,
            });
            orderResultGuard.assertSuccess(adjustLine2);
            expect(adjustLine2!.lines.length).toBe(1);
            expect(adjustLine2!.lines.map(i => i.productVariant.id)).toEqual(['T_1']);
        });

        it('adjustOrderLine errors when going beyond orderItemsLimit', async () => {
            const { adjustOrderLine } = await shopClient.query<
                CodegenShop.AdjustItemQuantityMutation,
                CodegenShop.AdjustItemQuantityMutationVariables
            >(ADJUST_ITEM_QUANTITY, {
                orderLineId: firstOrderLineId,
                quantity: 200,
            });
            orderResultGuard.assertErrorResult(adjustOrderLine);
            expect(adjustOrderLine.message).toBe(
                'Cannot add items. An order may consist of a maximum of 199 items',
            );
            expect(adjustOrderLine.errorCode).toBe(ErrorCode.ORDER_LIMIT_ERROR);
        });

        it('adjustOrderLine errors with a negative quantity', async () => {
            const { adjustOrderLine } = await shopClient.query<
                CodegenShop.AdjustItemQuantityMutation,
                CodegenShop.AdjustItemQuantityMutationVariables
            >(ADJUST_ITEM_QUANTITY, {
                orderLineId: firstOrderLineId,
                quantity: -3,
            });
            orderResultGuard.assertErrorResult(adjustOrderLine);
            expect(adjustOrderLine.message).toBe('The quantity for an OrderItem cannot be negative');
            expect(adjustOrderLine.errorCode).toBe(ErrorCode.NEGATIVE_QUANTITY_ERROR);
        });

        it(
            'adjustOrderLine errors with an invalid orderLineId',
            assertThrowsWithMessage(
                () =>
                    shopClient.query<
                        CodegenShop.AdjustItemQuantityMutation,
                        CodegenShop.AdjustItemQuantityMutationVariables
                    >(ADJUST_ITEM_QUANTITY, {
                        orderLineId: 'T_999',
                        quantity: 5,
                    }),
                `This order does not contain an OrderLine with the id 999`,
            ),
        );

        it('removeItemFromOrder removes the correct item', async () => {
            const { addItemToOrder } = await shopClient.query<
                CodegenShop.AddItemToOrderMutation,
                CodegenShop.AddItemToOrderMutationVariables
            >(ADD_ITEM_TO_ORDER, {
                productVariantId: 'T_3',
                quantity: 3,
            });
            orderResultGuard.assertSuccess(addItemToOrder);
            expect(addItemToOrder!.lines.length).toBe(2);
            expect(addItemToOrder!.lines.map(i => i.productVariant.id)).toEqual(['T_1', 'T_3']);

            const { removeOrderLine } = await shopClient.query<
                CodegenShop.RemoveItemFromOrderMutation,
                CodegenShop.RemoveItemFromOrderMutationVariables
            >(REMOVE_ITEM_FROM_ORDER, {
                orderLineId: firstOrderLineId,
            });
            orderResultGuard.assertSuccess(removeOrderLine);
            expect(removeOrderLine!.lines.length).toBe(1);
            expect(removeOrderLine!.lines.map(i => i.productVariant.id)).toEqual(['T_3']);
        });

        it(
            'removeItemFromOrder errors with an invalid orderItemId',
            assertThrowsWithMessage(
                () =>
                    shopClient.query<
                        CodegenShop.RemoveItemFromOrderMutation,
                        CodegenShop.RemoveItemFromOrderMutationVariables
                    >(REMOVE_ITEM_FROM_ORDER, {
                        orderLineId: 'T_999',
                    }),
                `This order does not contain an OrderLine with the id 999`,
            ),
        );

        it('nextOrderStates returns next valid states', async () => {
            const result = await shopClient.query<CodegenShop.GetNextOrderStatesQuery>(GET_NEXT_STATES);

            expect(result.nextOrderStates).toEqual(['ArrangingPayment', 'Cancelled']);
        });

        it('transitionOrderToState returns error result for invalid state', async () => {
            const { transitionOrderToState } = await shopClient.query<
                CodegenShop.TransitionToStateMutation,
                CodegenShop.TransitionToStateMutationVariables
            >(TRANSITION_TO_STATE, { state: 'Completed' });
            orderResultGuard.assertErrorResult(transitionOrderToState);

            expect(transitionOrderToState!.message).toBe(
                `Cannot transition Order from "AddingItems" to "Completed"`,
            );
            expect(transitionOrderToState!.errorCode).toBe(ErrorCode.ORDER_STATE_TRANSITION_ERROR);
        });

        it('attempting to transition to ArrangingPayment returns error result when Order has no Customer', async () => {
            const { transitionOrderToState } = await shopClient.query<
                CodegenShop.TransitionToStateMutation,
                CodegenShop.TransitionToStateMutationVariables
            >(TRANSITION_TO_STATE, { state: 'ArrangingPayment' });
            orderResultGuard.assertErrorResult(transitionOrderToState);

            expect(transitionOrderToState!.transitionError).toBe(
                `Cannot transition Order to the "ArrangingPayment" state without Customer details`,
            );
            expect(transitionOrderToState!.errorCode).toBe(ErrorCode.ORDER_STATE_TRANSITION_ERROR);
        });

        it('setCustomerForOrder returns error result on email address conflict', async () => {
            const { customers } = await adminClient.query<Codegen.GetCustomerListQuery>(GET_CUSTOMER_LIST);

            const { setCustomerForOrder } = await shopClient.query<
                CodegenShop.SetCustomerForOrderMutation,
                CodegenShop.SetCustomerForOrderMutationVariables
            >(SET_CUSTOMER, {
                input: {
                    emailAddress: customers.items[0].emailAddress,
                    firstName: 'Test',
                    lastName: 'Person',
                },
            });
            orderResultGuard.assertErrorResult(setCustomerForOrder);

            expect(setCustomerForOrder!.message).toBe('The email address is not available.');
            expect(setCustomerForOrder!.errorCode).toBe(ErrorCode.EMAIL_ADDRESS_CONFLICT_ERROR);
        });

        it('setCustomerForOrder creates a new Customer and associates it with the Order', async () => {
            const { setCustomerForOrder } = await shopClient.query<
                CodegenShop.SetCustomerForOrderMutation,
                CodegenShop.SetCustomerForOrderMutationVariables
            >(SET_CUSTOMER, {
                input: {
                    emailAddress: 'test@test.com',
                    firstName: 'Test',
                    lastName: 'Person',
                },
            });
            orderResultGuard.assertSuccess(setCustomerForOrder);

            const customer = setCustomerForOrder!.customer!;
            expect(customer.firstName).toBe('Test');
            expect(customer.lastName).toBe('Person');
            expect(customer.emailAddress).toBe('test@test.com');
            createdCustomerId = customer.id;
        });

        it('setCustomerForOrder updates the existing customer if Customer already set', async () => {
            const { setCustomerForOrder } = await shopClient.query<
                CodegenShop.SetCustomerForOrderMutation,
                CodegenShop.SetCustomerForOrderMutationVariables
            >(SET_CUSTOMER, {
                input: {
                    emailAddress: 'test@test.com',
                    firstName: 'Changed',
                    lastName: 'Person',
                },
            });
            orderResultGuard.assertSuccess(setCustomerForOrder);

            const customer = setCustomerForOrder!.customer!;
            expect(customer.firstName).toBe('Changed');
            expect(customer.lastName).toBe('Person');
            expect(customer.emailAddress).toBe('test@test.com');
            expect(customer.id).toBe(createdCustomerId);
        });

        it('setOrderShippingAddress sets shipping address', async () => {
            const address: CreateAddressInput = {
                fullName: 'name',
                company: 'company',
                streetLine1: '12 the street',
                streetLine2: null,
                city: 'foo',
                province: 'bar',
                postalCode: '123456',
                countryCode: 'US',
                phoneNumber: '4444444',
            };
            const { setOrderShippingAddress } = await shopClient.query<
                CodegenShop.SetShippingAddressMutation,
                CodegenShop.SetShippingAddressMutationVariables
            >(SET_SHIPPING_ADDRESS, {
                input: address,
            });

            expect(setOrderShippingAddress!.shippingAddress).toEqual({
                fullName: 'name',
                company: 'company',
                streetLine1: '12 the street',
                streetLine2: null,
                city: 'foo',
                province: 'bar',
                postalCode: '123456',
                country: 'United States of America',
                phoneNumber: '4444444',
            });
        });

        it('setOrderBillingAddress sets billing address', async () => {
            const address: CreateAddressInput = {
                fullName: 'name',
                company: 'company',
                streetLine1: '12 the street',
                streetLine2: null,
                city: 'foo',
                province: 'bar',
                postalCode: '123456',
                countryCode: 'US',
                phoneNumber: '4444444',
            };
            const { setOrderBillingAddress } = await shopClient.query<
                Codegen.SetBillingAddressMutation,
                Codegen.SetBillingAddressMutationVariables
            >(SET_BILLING_ADDRESS, {
                input: address,
            });

            expect(setOrderBillingAddress!.billingAddress).toEqual({
                fullName: 'name',
                company: 'company',
                streetLine1: '12 the street',
                streetLine2: null,
                city: 'foo',
                province: 'bar',
                postalCode: '123456',
                country: 'United States of America',
                phoneNumber: '4444444',
            });
        });

        it('customer default Addresses are not updated before payment', async () => {
            const { activeOrder } = await shopClient.query<CodegenShop.GetActiveOrderQuery>(GET_ACTIVE_ORDER);
            const { customer } = await adminClient.query<
                Codegen.GetCustomerQuery,
                Codegen.GetCustomerQueryVariables
            >(GET_CUSTOMER, { id: activeOrder!.customer!.id });

            expect(customer!.addresses).toEqual([]);
        });

        it('attempting to transition to ArrangingPayment returns error result when Order has no ShippingMethod', async () => {
            const { transitionOrderToState } = await shopClient.query<
                CodegenShop.TransitionToStateMutation,
                CodegenShop.TransitionToStateMutationVariables
            >(TRANSITION_TO_STATE, { state: 'ArrangingPayment' });
            orderResultGuard.assertErrorResult(transitionOrderToState);

            expect(transitionOrderToState!.transitionError).toBe(
                `Cannot transition Order to the "ArrangingPayment" state without a ShippingMethod`,
            );
            expect(transitionOrderToState!.errorCode).toBe(ErrorCode.ORDER_STATE_TRANSITION_ERROR);
        });

        it('can transition to ArrangingPayment once Customer and ShippingMethod has been set', async () => {
            const { eligibleShippingMethods } = await shopClient.query<CodegenShop.GetShippingMethodsQuery>(
                GET_ELIGIBLE_SHIPPING_METHODS,
            );

            const { setOrderShippingMethod } = await shopClient.query<
                CodegenShop.SetShippingMethodMutation,
                CodegenShop.SetShippingMethodMutationVariables
            >(SET_SHIPPING_METHOD, {
                id: eligibleShippingMethods[0].id,
            });
            orderResultGuard.assertSuccess(setOrderShippingMethod);

            const { transitionOrderToState } = await shopClient.query<
                CodegenShop.TransitionToStateMutation,
                CodegenShop.TransitionToStateMutationVariables
            >(TRANSITION_TO_STATE, { state: 'ArrangingPayment' });
            orderResultGuard.assertSuccess(transitionOrderToState);

            expect(pick(transitionOrderToState, ['id', 'state'])).toEqual({
                id: 'T_1',
                state: 'ArrangingPayment',
            });
        });

        it('adds a successful payment and transitions Order state', async () => {
            const { addPaymentToOrder } = await shopClient.query<
                CodegenShop.AddPaymentToOrderMutation,
                CodegenShop.AddPaymentToOrderMutationVariables
            >(ADD_PAYMENT, {
                input: {
                    method: testSuccessfulPaymentMethod.code,
                    metadata: {},
                },
            });
            orderResultGuard.assertSuccess(addPaymentToOrder);

            const payment = addPaymentToOrder!.payments![0];
            expect(addPaymentToOrder!.state).toBe('PaymentSettled');
            expect(addPaymentToOrder!.active).toBe(false);
            expect(addPaymentToOrder!.payments!.length).toBe(1);
            expect(payment.method).toBe(testSuccessfulPaymentMethod.code);
            expect(payment.state).toBe('Settled');
        });

        it('activeOrder is null after payment', async () => {
            const result = await shopClient.query<CodegenShop.GetActiveOrderQuery>(GET_ACTIVE_ORDER);

            expect(result.activeOrder).toBeNull();
        });

        it('customer default Addresses are updated after payment', async () => {
            const result = await adminClient.query<
                Codegen.GetCustomerQuery,
                Codegen.GetCustomerQueryVariables
            >(GET_CUSTOMER, {
                id: createdCustomerId,
            });

            // tslint:disable-next-line:no-non-null-assertion
            const address = result.customer!.addresses![0];
            expect(address.streetLine1).toBe('12 the street');
            expect(address.postalCode).toBe('123456');
            expect(address.defaultBillingAddress).toBe(true);
            expect(address.defaultShippingAddress).toBe(true);
        });
    });

    describe('ordering as authenticated user', () => {
        let firstOrderLineId: string;
        let activeOrder: CodegenShop.UpdatedOrderFragment;
        let authenticatedUserEmailAddress: string;
        let customers: Codegen.GetCustomerListQuery['customers']['items'];
        const password = 'test';

        beforeAll(async () => {
            await adminClient.asSuperAdmin();
            const result = await adminClient.query<
                Codegen.GetCustomerListQuery,
                Codegen.GetCustomerListQueryVariables
            >(GET_CUSTOMER_LIST, {
                options: {
                    take: 2,
                },
            });
            customers = result.customers.items;
            authenticatedUserEmailAddress = customers[0].emailAddress;
            await shopClient.asUserWithCredentials(authenticatedUserEmailAddress, password);
        });

        it('activeOrder returns null before any items have been added', async () => {
            const result = await shopClient.query<CodegenShop.GetActiveOrderQuery>(GET_ACTIVE_ORDER);
            expect(result.activeOrder).toBeNull();
        });

        it('addItemToOrder creates a new Order with an item', async () => {
            const { addItemToOrder } = await shopClient.query<
                CodegenShop.AddItemToOrderMutation,
                CodegenShop.AddItemToOrderMutationVariables
            >(ADD_ITEM_TO_ORDER, {
                productVariantId: 'T_1',
                quantity: 1,
            });
            orderResultGuard.assertSuccess(addItemToOrder);
            expect(addItemToOrder!.lines.length).toBe(1);
            expect(addItemToOrder!.lines[0].quantity).toBe(1);
            expect(addItemToOrder!.lines[0].productVariant.id).toBe('T_1');
            activeOrder = addItemToOrder!;
            firstOrderLineId = addItemToOrder!.lines[0].id;
        });

        it('activeOrder returns order after item has been added', async () => {
            const result = await shopClient.query<CodegenShop.GetActiveOrderQuery>(GET_ACTIVE_ORDER);
            expect(result.activeOrder!.id).toBe(activeOrder.id);
            expect(result.activeOrder!.state).toBe('AddingItems');
        });

        it('activeOrder resolves customer user', async () => {
            const result = await shopClient.query<CodegenShop.GetActiveOrderQuery>(GET_ACTIVE_ORDER);
            expect(result.activeOrder!.customer!.user).toEqual({
                id: 'T_2',
                identifier: 'hayden.zieme12@hotmail.com',
            });
        });

        it('addItemToOrder with an existing productVariantId adds quantity to the existing OrderLine', async () => {
            const { addItemToOrder } = await shopClient.query<
                CodegenShop.AddItemToOrderMutation,
                CodegenShop.AddItemToOrderMutationVariables
            >(ADD_ITEM_TO_ORDER, {
                productVariantId: 'T_1',
                quantity: 2,
            });
            orderResultGuard.assertSuccess(addItemToOrder);
            expect(addItemToOrder!.lines.length).toBe(1);
            expect(addItemToOrder!.lines[0].quantity).toBe(3);
        });

        it('adjustOrderLine adjusts the quantity', async () => {
            const { adjustOrderLine } = await shopClient.query<
                CodegenShop.AdjustItemQuantityMutation,
                CodegenShop.AdjustItemQuantityMutationVariables
            >(ADJUST_ITEM_QUANTITY, {
                orderLineId: firstOrderLineId,
                quantity: 50,
            });
            orderResultGuard.assertSuccess(adjustOrderLine);
            expect(adjustOrderLine!.lines.length).toBe(1);
            expect(adjustOrderLine!.lines[0].quantity).toBe(50);
        });

        it('removeItemFromOrder removes the correct item', async () => {
            const { addItemToOrder } = await shopClient.query<
                CodegenShop.AddItemToOrderMutation,
                CodegenShop.AddItemToOrderMutationVariables
            >(ADD_ITEM_TO_ORDER, {
                productVariantId: 'T_3',
                quantity: 3,
            });
            orderResultGuard.assertSuccess(addItemToOrder);
            expect(addItemToOrder!.lines.length).toBe(2);
            expect(addItemToOrder!.lines.map(i => i.productVariant.id)).toEqual(['T_1', 'T_3']);

            const { removeOrderLine } = await shopClient.query<
                CodegenShop.RemoveItemFromOrderMutation,
                CodegenShop.RemoveItemFromOrderMutationVariables
            >(REMOVE_ITEM_FROM_ORDER, {
                orderLineId: firstOrderLineId,
            });
            orderResultGuard.assertSuccess(removeOrderLine);
            expect(removeOrderLine!.lines.length).toBe(1);
            expect(removeOrderLine!.lines.map(i => i.productVariant.id)).toEqual(['T_3']);
        });

        it('nextOrderStates returns next valid states', async () => {
            const result = await shopClient.query<CodegenShop.GetNextOrderStatesQuery>(GET_NEXT_STATES);

            expect(result.nextOrderStates).toEqual(['ArrangingPayment', 'Cancelled']);
        });

        it('logging out and back in again resumes the last active order', async () => {
            await shopClient.asAnonymousUser();
            const result1 = await shopClient.query<CodegenShop.GetActiveOrderQuery>(GET_ACTIVE_ORDER);
            expect(result1.activeOrder).toBeNull();

            await shopClient.asUserWithCredentials(authenticatedUserEmailAddress, password);
            const result2 = await shopClient.query<CodegenShop.GetActiveOrderQuery>(GET_ACTIVE_ORDER);
            expect(result2.activeOrder!.id).toBe(activeOrder.id);
        });

        it('cannot setCustomerForOrder when already logged in', async () => {
            const { setCustomerForOrder } = await shopClient.query<
                CodegenShop.SetCustomerForOrderMutation,
                CodegenShop.SetCustomerForOrderMutationVariables
            >(SET_CUSTOMER, {
                input: {
                    emailAddress: 'newperson@email.com',
                    firstName: 'New',
                    lastName: 'Person',
                },
            });
            orderResultGuard.assertErrorResult(setCustomerForOrder);

            expect(setCustomerForOrder!.message).toBe(
                'Cannot set a Customer for the Order when already logged in',
            );
            expect(setCustomerForOrder!.errorCode).toBe(ErrorCode.ALREADY_LOGGED_IN_ERROR);
        });

        describe('shipping', () => {
            let shippingMethods: CodegenShop.GetShippingMethodsQuery['eligibleShippingMethods'];

            it(
                'setOrderShippingAddress throws with invalid countryCode',
                assertThrowsWithMessage(() => {
                    const address: CreateAddressInput = {
                        streetLine1: '12 the street',
                        countryCode: 'INVALID',
                    };

                    return shopClient.query<
                        CodegenShop.SetShippingAddressMutation,
                        CodegenShop.SetShippingAddressMutationVariables
                    >(SET_SHIPPING_ADDRESS, {
                        input: address,
                    });
                }, `The countryCode "INVALID" was not recognized`),
            );

            it('setOrderShippingAddress sets shipping address', async () => {
                const address: CreateAddressInput = {
                    fullName: 'name',
                    company: 'company',
                    streetLine1: '12 the street',
                    streetLine2: null,
                    city: 'foo',
                    province: 'bar',
                    postalCode: '123456',
                    countryCode: 'US',
                    phoneNumber: '4444444',
                };
                const { setOrderShippingAddress } = await shopClient.query<
                    CodegenShop.SetShippingAddressMutation,
                    CodegenShop.SetShippingAddressMutationVariables
                >(SET_SHIPPING_ADDRESS, {
                    input: address,
                });

                expect(setOrderShippingAddress!.shippingAddress).toEqual({
                    fullName: 'name',
                    company: 'company',
                    streetLine1: '12 the street',
                    streetLine2: null,
                    city: 'foo',
                    province: 'bar',
                    postalCode: '123456',
                    country: 'United States of America',
                    phoneNumber: '4444444',
                });
            });

            it('eligibleShippingMethods lists shipping methods', async () => {
                const result = await shopClient.query<CodegenShop.GetShippingMethodsQuery>(
                    GET_ELIGIBLE_SHIPPING_METHODS,
                );

                shippingMethods = result.eligibleShippingMethods;

                expect(shippingMethods).toEqual([
                    {
                        id: 'T_1',
                        price: 500,
                        code: 'standard-shipping',
                        name: 'Standard Shipping',
                        description: '',
                    },
                    {
                        id: 'T_2',
                        price: 1000,
                        code: 'express-shipping',
                        name: 'Express Shipping',
                        description: '',
                    },
                ]);
            });

            it('shipping is initially unset', async () => {
                const result = await shopClient.query<CodegenShop.GetActiveOrderQuery>(GET_ACTIVE_ORDER);

                expect(result.activeOrder!.shipping).toEqual(0);
                expect(result.activeOrder!.shippingLines).toEqual([]);
            });

            it('setOrderShippingMethod sets the shipping method', async () => {
                const result = await shopClient.query<
                    CodegenShop.SetShippingMethodMutation,
                    CodegenShop.SetShippingMethodMutationVariables
                >(SET_SHIPPING_METHOD, {
                    id: shippingMethods[1].id,
                });

                const activeOrderResult = await shopClient.query<CodegenShop.GetActiveOrderQuery>(
                    GET_ACTIVE_ORDER,
                );

                const order = activeOrderResult.activeOrder!;

                expect(order.shipping).toBe(shippingMethods[1].price);
                expect(order.shippingLines[0].shippingMethod!.id).toBe(shippingMethods[1].id);
                expect(order.shippingLines[0].shippingMethod!.description).toBe(
                    shippingMethods[1].description,
                );
            });

            it('shipping method is preserved after adjustOrderLine', async () => {
                const activeOrderResult = await shopClient.query<CodegenShop.GetActiveOrderQuery>(
                    GET_ACTIVE_ORDER,
                );
                activeOrder = activeOrderResult.activeOrder!;
                const { adjustOrderLine } = await shopClient.query<
                    CodegenShop.AdjustItemQuantityMutation,
                    CodegenShop.AdjustItemQuantityMutationVariables
                >(ADJUST_ITEM_QUANTITY, {
                    orderLineId: activeOrder.lines[0].id,
                    quantity: 10,
                });
                orderResultGuard.assertSuccess(adjustOrderLine);
                expect(adjustOrderLine!.shipping).toBe(shippingMethods[1].price);
                expect(adjustOrderLine!.shippingLines[0].shippingMethod!.id).toBe(shippingMethods[1].id);
                expect(adjustOrderLine!.shippingLines[0].shippingMethod!.description).toBe(
                    shippingMethods[1].description,
                );
            });
        });

        describe('payment', () => {
            it('attempting add a Payment returns error result when in AddingItems state', async () => {
                const { addPaymentToOrder } = await shopClient.query<
                    CodegenShop.AddPaymentToOrderMutation,
                    CodegenShop.AddPaymentToOrderMutationVariables
                >(ADD_PAYMENT, {
                    input: {
                        method: testSuccessfulPaymentMethod.code,
                        metadata: {},
                    },
                });

                orderResultGuard.assertErrorResult(addPaymentToOrder);
                expect(addPaymentToOrder!.message).toBe(
                    `A Payment may only be added when Order is in "ArrangingPayment" state`,
                );
                expect(addPaymentToOrder!.errorCode).toBe(ErrorCode.ORDER_PAYMENT_STATE_ERROR);
            });

            it('transitions to the ArrangingPayment state', async () => {
                const { transitionOrderToState } = await shopClient.query<
                    CodegenShop.TransitionToStateMutation,
                    CodegenShop.TransitionToStateMutationVariables
                >(TRANSITION_TO_STATE, { state: 'ArrangingPayment' });

                orderResultGuard.assertSuccess(transitionOrderToState);
                expect(pick(transitionOrderToState, ['id', 'state'])).toEqual({
                    id: activeOrder.id,
                    state: 'ArrangingPayment',
                });
            });

            it('attempting to add an item returns error result when in ArrangingPayment state', async () => {
                const { addItemToOrder } = await shopClient.query<
                    CodegenShop.AddItemToOrderMutation,
                    CodegenShop.AddItemToOrderMutationVariables
                >(ADD_ITEM_TO_ORDER, {
                    productVariantId: 'T_4',
                    quantity: 1,
                });

                orderResultGuard.assertErrorResult(addItemToOrder);
                expect(addItemToOrder.message).toBe(
                    `Order contents may only be modified when in the "AddingItems" state`,
                );
                expect(addItemToOrder.errorCode).toBe(ErrorCode.ORDER_MODIFICATION_ERROR);
            });

            it('attempting to modify item quantity returns error result when in ArrangingPayment state', async () => {
                const { adjustOrderLine } = await shopClient.query<
                    CodegenShop.AdjustItemQuantityMutation,
                    CodegenShop.AdjustItemQuantityMutationVariables
                >(ADJUST_ITEM_QUANTITY, {
                    orderLineId: activeOrder.lines[0].id,
                    quantity: 12,
                });
                orderResultGuard.assertErrorResult(adjustOrderLine);
                expect(adjustOrderLine.message).toBe(
                    `Order contents may only be modified when in the "AddingItems" state`,
                );
                expect(adjustOrderLine.errorCode).toBe(ErrorCode.ORDER_MODIFICATION_ERROR);
            });

            it('attempting to remove an item returns error result when in ArrangingPayment state', async () => {
                const { removeOrderLine } = await shopClient.query<
                    CodegenShop.RemoveItemFromOrderMutation,
                    CodegenShop.RemoveItemFromOrderMutationVariables
                >(REMOVE_ITEM_FROM_ORDER, {
                    orderLineId: activeOrder.lines[0].id,
                });
                orderResultGuard.assertErrorResult(removeOrderLine);
                expect(removeOrderLine.message).toBe(
                    `Order contents may only be modified when in the "AddingItems" state`,
                );
                expect(removeOrderLine.errorCode).toBe(ErrorCode.ORDER_MODIFICATION_ERROR);
            });

            it('attempting to remove all items returns error result when in ArrangingPayment state', async () => {
                const { removeAllOrderLines } =
                    await shopClient.query<CodegenShop.RemoveAllOrderLinesMutation>(REMOVE_ALL_ORDER_LINES);
                orderResultGuard.assertErrorResult(removeAllOrderLines);
                expect(removeAllOrderLines.message).toBe(
                    `Order contents may only be modified when in the "AddingItems" state`,
                );
                expect(removeAllOrderLines.errorCode).toBe(ErrorCode.ORDER_MODIFICATION_ERROR);
            });

            it('attempting to setOrderShippingMethod returns error result when in ArrangingPayment state', async () => {
                const shippingMethodsResult = await shopClient.query<CodegenShop.GetShippingMethodsQuery>(
                    GET_ELIGIBLE_SHIPPING_METHODS,
                );
                const shippingMethods = shippingMethodsResult.eligibleShippingMethods;
                const { setOrderShippingMethod } = await shopClient.query<
                    CodegenShop.SetShippingMethodMutation,
                    CodegenShop.SetShippingMethodMutationVariables
                >(SET_SHIPPING_METHOD, {
                    id: shippingMethods[0].id,
                });
                orderResultGuard.assertErrorResult(setOrderShippingMethod);
                expect(setOrderShippingMethod.message).toBe(
                    `Order contents may only be modified when in the "AddingItems" state`,
                );
                expect(setOrderShippingMethod.errorCode).toBe(ErrorCode.ORDER_MODIFICATION_ERROR);
            });

            it('adds a declined payment', async () => {
                const { addPaymentToOrder } = await shopClient.query<
                    CodegenShop.AddPaymentToOrderMutation,
                    CodegenShop.AddPaymentToOrderMutationVariables
                >(ADD_PAYMENT, {
                    input: {
                        method: testFailingPaymentMethod.code,
                        metadata: {
                            foo: 'bar',
                        },
                    },
                });
                orderResultGuard.assertErrorResult(addPaymentToOrder);

                expect(addPaymentToOrder!.message).toBe('The payment was declined');
                expect(addPaymentToOrder!.errorCode).toBe(ErrorCode.PAYMENT_DECLINED_ERROR);
                expect((addPaymentToOrder as any).paymentErrorMessage).toBe('Insufficient funds');

                const { activeOrder: order } =
                    await shopClient.query<CodegenShop.GetActiveOrderWithPaymentsQuery>(
                        GET_ACTIVE_ORDER_WITH_PAYMENTS,
                    );
                const payment = order!.payments![0];
                expect(order!.state).toBe('ArrangingPayment');
                expect(order!.payments!.length).toBe(1);
                expect(payment.method).toBe(testFailingPaymentMethod.code);
                expect(payment.state).toBe('Declined');
                expect(payment.transactionId).toBe(null);
                expect(payment.metadata).toEqual({
                    public: { foo: 'bar' },
                });
            });

            it('adds an error payment and returns error result', async () => {
                const { addPaymentToOrder } = await shopClient.query<
                    CodegenShop.AddPaymentToOrderMutation,
                    CodegenShop.AddPaymentToOrderMutationVariables
                >(ADD_PAYMENT, {
                    input: {
                        method: testErrorPaymentMethod.code,
                        metadata: {
                            foo: 'bar',
                        },
                    },
                });

                orderResultGuard.assertErrorResult(addPaymentToOrder);
                expect(addPaymentToOrder!.message).toBe('The payment failed');
                expect(addPaymentToOrder!.errorCode).toBe(ErrorCode.PAYMENT_FAILED_ERROR);
                expect((addPaymentToOrder as any).paymentErrorMessage).toBe('Something went horribly wrong');

                const result = await shopClient.query<CodegenShop.GetActiveOrderPaymentsQuery>(
                    GET_ACTIVE_ORDER_PAYMENTS,
                );
                const payment = result.activeOrder!.payments![1];
                expect(result.activeOrder!.payments!.length).toBe(2);
                expect(payment.method).toBe(testErrorPaymentMethod.code);
                expect(payment.state).toBe('Error');
                expect(payment.errorMessage).toBe('Something went horribly wrong');
            });

            it('adds a successful payment and transitions Order state', async () => {
                const { addPaymentToOrder } = await shopClient.query<
                    CodegenShop.AddPaymentToOrderMutation,
                    CodegenShop.AddPaymentToOrderMutationVariables
                >(ADD_PAYMENT, {
                    input: {
                        method: testSuccessfulPaymentMethod.code,
                        metadata: {
                            baz: 'quux',
                        },
                    },
                });
                orderResultGuard.assertSuccess(addPaymentToOrder);

                const payment = addPaymentToOrder!.payments!.find(p => p.transactionId === '12345')!;
                expect(addPaymentToOrder!.state).toBe('PaymentSettled');
                expect(addPaymentToOrder!.active).toBe(false);
                expect(addPaymentToOrder!.payments!.length).toBe(3);
                expect(payment.method).toBe(testSuccessfulPaymentMethod.code);
                expect(payment.state).toBe('Settled');
                expect(payment.transactionId).toBe('12345');
                expect(payment.metadata).toEqual({
                    public: { baz: 'quux' },
                });
            });

            it('does not create new address when Customer already has address', async () => {
                const { customer } = await adminClient.query<
                    Codegen.GetCustomerQuery,
                    Codegen.GetCustomerQueryVariables
                >(GET_CUSTOMER, { id: customers[0].id });
                expect(customer!.addresses!.length).toBe(1);
            });
        });

        describe('orderByCode', () => {
            describe('immediately after Order is placed', () => {
                it('works when authenticated', async () => {
                    const result = await shopClient.query<
                        CodegenShop.GetOrderByCodeQuery,
                        CodegenShop.GetOrderByCodeQueryVariables
                    >(GET_ORDER_BY_CODE, {
                        code: activeOrder.code,
                    });

                    expect(result.orderByCode!.id).toBe(activeOrder.id);
                });

                it('works when anonymous', async () => {
                    await shopClient.asAnonymousUser();
                    const result = await shopClient.query<
                        CodegenShop.GetOrderByCodeQuery,
                        CodegenShop.GetOrderByCodeQueryVariables
                    >(GET_ORDER_BY_CODE, {
                        code: activeOrder.code,
                    });

                    expect(result.orderByCode!.id).toBe(activeOrder.id);
                });

                it(
                    `throws error for another user's Order`,
                    assertThrowsWithMessage(async () => {
                        authenticatedUserEmailAddress = customers[1].emailAddress;
                        await shopClient.asUserWithCredentials(authenticatedUserEmailAddress, password);
                        return shopClient.query<
                            CodegenShop.GetOrderByCodeQuery,
                            CodegenShop.GetOrderByCodeQueryVariables
                        >(GET_ORDER_BY_CODE, {
                            code: activeOrder.code,
                        });
                    }, `You are not currently authorized to perform this action`),
                );
            });

            describe('3 hours after the Order has been placed', () => {
                let dateNowMock: any;
                beforeAll(() => {
                    // mock Date.now: add 3 hours
                    const nowIn3H = Date.now() + 3 * 3600 * 1000;
                    dateNowMock = jest.spyOn(global.Date, 'now').mockImplementation(() => nowIn3H);
                });

                it('still works when authenticated as owner', async () => {
                    authenticatedUserEmailAddress = customers[0].emailAddress;
                    await shopClient.asUserWithCredentials(authenticatedUserEmailAddress, password);
                    const result = await shopClient.query<
                        CodegenShop.GetOrderByCodeQuery,
                        CodegenShop.GetOrderByCodeQueryVariables
                    >(GET_ORDER_BY_CODE, {
                        code: activeOrder.code,
                    });

                    expect(result.orderByCode!.id).toBe(activeOrder.id);
                });

                it(
                    'access denied when anonymous',
                    assertThrowsWithMessage(async () => {
                        await shopClient.asAnonymousUser();
                        await shopClient.query<
                            CodegenShop.GetOrderByCodeQuery,
                            CodegenShop.GetOrderByCodeQueryVariables
                        >(GET_ORDER_BY_CODE, {
                            code: activeOrder.code,
                        });
                    }, `You are not currently authorized to perform this action`),
                );

                afterAll(() => {
                    // restore Date.now
                    dateNowMock.mockRestore();
                });
            });
        });
    });

    describe('order merging', () => {
        let customers: Codegen.GetCustomerListQuery['customers']['items'];

        beforeAll(async () => {
            const result = await adminClient.query<Codegen.GetCustomerListQuery>(GET_CUSTOMER_LIST);
            customers = result.customers.items;
        });

        it('merges guest order with no existing order', async () => {
            await shopClient.asAnonymousUser();
            const { addItemToOrder } = await shopClient.query<
                CodegenShop.AddItemToOrderMutation,
                CodegenShop.AddItemToOrderMutationVariables
            >(ADD_ITEM_TO_ORDER, {
                productVariantId: 'T_1',
                quantity: 1,
            });
            orderResultGuard.assertSuccess(addItemToOrder);
            expect(addItemToOrder!.lines.length).toBe(1);
            expect(addItemToOrder!.lines[0].productVariant.id).toBe('T_1');

            await shopClient.query<Codegen.AttemptLoginMutation, Codegen.AttemptLoginMutationVariables>(
                ATTEMPT_LOGIN,
                {
                    username: customers[1].emailAddress,
                    password: 'test',
                },
            );
            const { activeOrder } = await shopClient.query<CodegenShop.GetActiveOrderQuery>(GET_ACTIVE_ORDER);

            expect(activeOrder!.lines.length).toBe(1);
            expect(activeOrder!.lines[0].productVariant.id).toBe('T_1');
        });

        it('merges guest order with existing order', async () => {
            await shopClient.asAnonymousUser();
            const { addItemToOrder } = await shopClient.query<
                CodegenShop.AddItemToOrderMutation,
                CodegenShop.AddItemToOrderMutationVariables
            >(ADD_ITEM_TO_ORDER, {
                productVariantId: 'T_2',
                quantity: 1,
            });
            orderResultGuard.assertSuccess(addItemToOrder);
            expect(addItemToOrder!.lines.length).toBe(1);
            expect(addItemToOrder!.lines[0].productVariant.id).toBe('T_2');

            await shopClient.query<Codegen.AttemptLoginMutation, Codegen.AttemptLoginMutationVariables>(
                ATTEMPT_LOGIN,
                {
                    username: customers[1].emailAddress,
                    password: 'test',
                },
            );
            const { activeOrder } = await shopClient.query<CodegenShop.GetActiveOrderQuery>(GET_ACTIVE_ORDER);

            expect(activeOrder!.lines.length).toBe(2);
            expect(activeOrder!.lines[0].productVariant.id).toBe('T_1');
            expect(activeOrder!.lines[1].productVariant.id).toBe('T_2');
        });

        /**
         * See https://github.com/vendure-ecommerce/vendure/issues/263
         */
        it('does not merge when logging in to a different account (issue #263)', async () => {
            await shopClient.query<Codegen.AttemptLoginMutation, Codegen.AttemptLoginMutationVariables>(
                ATTEMPT_LOGIN,
                {
                    username: customers[2].emailAddress,
                    password: 'test',
                },
            );
            const { activeOrder } = await shopClient.query<CodegenShop.GetActiveOrderQuery>(GET_ACTIVE_ORDER);

            expect(activeOrder).toBeNull();
        });

        it('does not merge when logging back to other account (issue #263)', async () => {
            const { addItemToOrder } = await shopClient.query<
                CodegenShop.AddItemToOrderMutation,
                CodegenShop.AddItemToOrderMutationVariables
            >(ADD_ITEM_TO_ORDER, {
                productVariantId: 'T_3',
                quantity: 1,
            });

            await shopClient.query<Codegen.AttemptLoginMutation, Codegen.AttemptLoginMutationVariables>(
                ATTEMPT_LOGIN,
                {
                    username: customers[1].emailAddress,
                    password: 'test',
                },
            );
            const { activeOrder } = await shopClient.query<CodegenShop.GetActiveOrderQuery>(GET_ACTIVE_ORDER);

            expect(activeOrder!.lines.length).toBe(2);
            expect(activeOrder!.lines[0].productVariant.id).toBe('T_1');
            expect(activeOrder!.lines[1].productVariant.id).toBe('T_2');
        });

        // https://github.com/vendure-ecommerce/vendure/issues/754
        it('handles merging when an existing order has OrderLines', async () => {
            async function setShippingOnActiveOrder() {
                await shopClient.query<
                    CodegenShop.SetShippingAddressMutation,
                    CodegenShop.SetShippingAddressMutationVariables
                >(SET_SHIPPING_ADDRESS, {
                    input: {
                        streetLine1: '12 the street',
                        countryCode: 'US',
                    },
                });
                const { eligibleShippingMethods } =
                    await shopClient.query<CodegenShop.GetShippingMethodsQuery>(
                        GET_ELIGIBLE_SHIPPING_METHODS,
                    );
                await shopClient.query<
                    CodegenShop.SetShippingMethodMutation,
                    CodegenShop.SetShippingMethodMutationVariables
                >(SET_SHIPPING_METHOD, {
                    id: eligibleShippingMethods[1].id,
                });
            }

            // Set up an existing order and add a ShippingLine
            await shopClient.asUserWithCredentials(customers[2].emailAddress, 'test');
            await shopClient.query<
                CodegenShop.AddItemToOrderMutation,
                CodegenShop.AddItemToOrderMutationVariables
            >(ADD_ITEM_TO_ORDER, {
                productVariantId: 'T_3',
                quantity: 1,
            });
            await setShippingOnActiveOrder();

            // Now start a new guest order
            await shopClient.query(LOG_OUT);
            await shopClient.query<
                CodegenShop.AddItemToOrderMutation,
                CodegenShop.AddItemToOrderMutationVariables
            >(ADD_ITEM_TO_ORDER, {
                productVariantId: 'T_4',
                quantity: 1,
            });
            await setShippingOnActiveOrder();

            // attempt to log in and merge the guest order with the existing order
            const { login } = await shopClient.query<
                Codegen.AttemptLoginMutation,
                Codegen.AttemptLoginMutationVariables
            >(ATTEMPT_LOGIN, {
                username: customers[2].emailAddress,
                password: 'test',
            });

            expect(login.identifier).toBe(customers[2].emailAddress);
        });
    });

    describe('security of customer data', () => {
        let customers: Codegen.GetCustomerListQuery['customers']['items'];

        beforeAll(async () => {
            const result = await adminClient.query<Codegen.GetCustomerListQuery>(GET_CUSTOMER_LIST);
            customers = result.customers.items;
        });

        it('cannot setCustomOrder to existing non-guest Customer', async () => {
            await shopClient.asAnonymousUser();
            const { addItemToOrder } = await shopClient.query<
                CodegenShop.AddItemToOrderMutation,
                CodegenShop.AddItemToOrderMutationVariables
            >(ADD_ITEM_TO_ORDER, {
                productVariantId: 'T_1',
                quantity: 1,
            });

            const { setCustomerForOrder } = await shopClient.query<
                CodegenShop.SetCustomerForOrderMutation,
                CodegenShop.SetCustomerForOrderMutationVariables
            >(SET_CUSTOMER, {
                input: {
                    emailAddress: customers[0].emailAddress,
                    firstName: 'Evil',
                    lastName: 'Hacker',
                },
            });
            orderResultGuard.assertErrorResult(setCustomerForOrder);

            expect(setCustomerForOrder!.message).toBe('The email address is not available.');
            expect(setCustomerForOrder!.errorCode).toBe(ErrorCode.EMAIL_ADDRESS_CONFLICT_ERROR);

            const { customer } = await adminClient.query<
                Codegen.GetCustomerQuery,
                Codegen.GetCustomerQueryVariables
            >(GET_CUSTOMER, {
                id: customers[0].id,
            });
            expect(customer!.firstName).not.toBe('Evil');
            expect(customer!.lastName).not.toBe('Hacker');
        });

        it('guest cannot access Addresses of guest customer', async () => {
            await shopClient.asAnonymousUser();
            const { addItemToOrder } = await shopClient.query<
                CodegenShop.AddItemToOrderMutation,
                CodegenShop.AddItemToOrderMutationVariables
            >(ADD_ITEM_TO_ORDER, {
                productVariantId: 'T_1',
                quantity: 1,
            });

            await shopClient.query<
                CodegenShop.SetCustomerForOrderMutation,
                CodegenShop.SetCustomerForOrderMutationVariables
            >(SET_CUSTOMER, {
                input: {
                    emailAddress: 'test@test.com',
                    firstName: 'Evil',
                    lastName: 'Hacker',
                },
            });

            const { activeOrder } = await shopClient.query<CodegenShop.GetCustomerAddressesQuery>(
                GET_ACTIVE_ORDER_ADDRESSES,
            );

            expect(activeOrder!.customer!.addresses).toEqual([]);
        });

        it('guest cannot access Orders of guest customer', async () => {
            await shopClient.asAnonymousUser();
            const { addItemToOrder } = await shopClient.query<
                CodegenShop.AddItemToOrderMutation,
                CodegenShop.AddItemToOrderMutationVariables
            >(ADD_ITEM_TO_ORDER, {
                productVariantId: 'T_1',
                quantity: 1,
            });

            await shopClient.query<
                CodegenShop.SetCustomerForOrderMutation,
                CodegenShop.SetCustomerForOrderMutationVariables
            >(SET_CUSTOMER, {
                input: {
                    emailAddress: 'test@test.com',
                    firstName: 'Evil',
                    lastName: 'Hacker',
                },
            });

            const { activeOrder } = await shopClient.query<CodegenShop.GetCustomerOrdersQuery>(
                GET_ACTIVE_ORDER_ORDERS,
            );

            expect(activeOrder!.customer!.orders.items).toEqual([]);
        });
    });

    describe('order custom fields', () => {
        it('custom fields added to type', async () => {
            await shopClient.asAnonymousUser();
            await shopClient.query<
                CodegenShop.AddItemToOrderMutation,
                CodegenShop.AddItemToOrderMutationVariables
            >(ADD_ITEM_TO_ORDER, {
                productVariantId: 'T_1',
                quantity: 1,
            });
            const { activeOrder } = await shopClient.query(GET_ORDER_CUSTOM_FIELDS);

            expect(activeOrder?.customFields).toEqual({
                orderImage: null,
                giftWrap: false,
            });
        });

        it('setting order custom fields', async () => {
            const { setOrderCustomFields } = await shopClient.query(SET_ORDER_CUSTOM_FIELDS, {
                input: {
                    customFields: { giftWrap: true, orderImageId: 'T_1' },
                },
            });

            expect(setOrderCustomFields?.customFields).toEqual({
                orderImage: { id: 'T_1' },
                giftWrap: true,
            });

            const { activeOrder } = await shopClient.query(GET_ORDER_CUSTOM_FIELDS);

            expect(activeOrder?.customFields).toEqual({
                orderImage: { id: 'T_1' },
                giftWrap: true,
            });
        });
    });

    describe('remove all order lines', () => {
        beforeAll(async () => {
            await shopClient.asAnonymousUser();
            await shopClient.query<
                CodegenShop.AddItemToOrderMutation,
                CodegenShop.AddItemToOrderMutationVariables
            >(ADD_ITEM_TO_ORDER, {
                productVariantId: 'T_1',
                quantity: 1,
            });
            await shopClient.query<
                CodegenShop.AddItemToOrderMutation,
                CodegenShop.AddItemToOrderMutationVariables
            >(ADD_ITEM_TO_ORDER, {
                productVariantId: 'T_2',
                quantity: 3,
            });
        });
        it('should remove all order lines', async () => {
            const { removeAllOrderLines } = await shopClient.query<
                CodegenShop.RemoveAllOrderLinesMutation,
                CodegenShop.RemoveAllOrderLinesMutationVariables
            >(REMOVE_ALL_ORDER_LINES);
            orderResultGuard.assertSuccess(removeAllOrderLines);
            expect(removeAllOrderLines?.total).toBe(0);
            expect(removeAllOrderLines?.lines.length).toBe(0);
        });
    });

    describe('validation of product variant availability', () => {
        const bonsaiProductId = 'T_20';
        const bonsaiVariantId = 'T_34';

        beforeAll(async () => {
            await shopClient.asAnonymousUser();
        });

        it(
            'addItemToOrder errors when product is disabled',
            assertThrowsWithMessage(async () => {
                await adminClient.query<
                    Codegen.UpdateProductMutation,
                    Codegen.UpdateProductMutationVariables
                >(UPDATE_PRODUCT, {
                    input: {
                        id: bonsaiProductId,
                        enabled: false,
                    },
                });

                await shopClient.query<
                    CodegenShop.AddItemToOrderMutation,
                    CodegenShop.AddItemToOrderMutationVariables
                >(ADD_ITEM_TO_ORDER, {
                    productVariantId: bonsaiVariantId,
                    quantity: 1,
                });
            }, `No ProductVariant with the id '34' could be found`),
        );

        it(
            'addItemToOrder errors when product variant is disabled',
            assertThrowsWithMessage(async () => {
                await adminClient.query<
                    Codegen.UpdateProductMutation,
                    Codegen.UpdateProductMutationVariables
                >(UPDATE_PRODUCT, {
                    input: {
                        id: bonsaiProductId,
                        enabled: true,
                    },
                });
                await adminClient.query<
                    Codegen.UpdateProductVariantsMutation,
                    Codegen.UpdateProductVariantsMutationVariables
                >(UPDATE_PRODUCT_VARIANTS, {
                    input: [
                        {
                            id: bonsaiVariantId,
                            enabled: false,
                        },
                    ],
                });

                await shopClient.query<
                    CodegenShop.AddItemToOrderMutation,
                    CodegenShop.AddItemToOrderMutationVariables
                >(ADD_ITEM_TO_ORDER, {
                    productVariantId: bonsaiVariantId,
                    quantity: 1,
                });
            }, `No ProductVariant with the id '34' could be found`),
        );
        it(
            'addItemToOrder errors when product is deleted',
            assertThrowsWithMessage(async () => {
                await adminClient.query<
                    Codegen.DeleteProductMutation,
                    Codegen.DeleteProductMutationVariables
                >(DELETE_PRODUCT, {
                    id: bonsaiProductId,
                });

                await shopClient.query<
                    CodegenShop.AddItemToOrderMutation,
                    CodegenShop.AddItemToOrderMutationVariables
                >(ADD_ITEM_TO_ORDER, {
                    productVariantId: bonsaiVariantId,
                    quantity: 1,
                });
            }, `No ProductVariant with the id '34' could be found`),
        );
        it(
            'addItemToOrder errors when product variant is deleted',
            assertThrowsWithMessage(async () => {
                await adminClient.query<
                    Codegen.DeleteProductVariantMutation,
                    Codegen.DeleteProductVariantMutationVariables
                >(DELETE_PRODUCT_VARIANT, {
                    id: bonsaiVariantId,
                });

                await shopClient.query<
                    CodegenShop.AddItemToOrderMutation,
                    CodegenShop.AddItemToOrderMutationVariables
                >(ADD_ITEM_TO_ORDER, {
                    productVariantId: bonsaiVariantId,
                    quantity: 1,
                });
            }, `No ProductVariant with the id '34' could be found`),
        );

        let orderWithDeletedProductVariantId: string;
        it('errors when transitioning to ArrangingPayment with deleted variant', async () => {
            const orchidProductId = 'T_19';
            const orchidVariantId = 'T_33';

            await shopClient.asUserWithCredentials('marques.sawayn@hotmail.com', 'test');
            const { addItemToOrder } = await shopClient.query<
                CodegenShop.AddItemToOrderMutation,
                CodegenShop.AddItemToOrderMutationVariables
            >(ADD_ITEM_TO_ORDER, {
                productVariantId: orchidVariantId,
                quantity: 1,
            });

            orderResultGuard.assertSuccess(addItemToOrder);
            orderWithDeletedProductVariantId = addItemToOrder.id;

            await adminClient.query<Codegen.DeleteProductMutation, Codegen.DeleteProductMutationVariables>(
                DELETE_PRODUCT,
                {
                    id: orchidProductId,
                },
            );

            const { transitionOrderToState } = await shopClient.query<
                CodegenShop.TransitionToStateMutation,
                CodegenShop.TransitionToStateMutationVariables
            >(TRANSITION_TO_STATE, {
                state: 'ArrangingPayment',
            });
            orderResultGuard.assertErrorResult(transitionOrderToState);

            expect(transitionOrderToState!.transitionError).toBe(
                `Cannot transition to "ArrangingPayment" because the Order contains ProductVariants which are no longer available`,
            );
            expect(transitionOrderToState!.errorCode).toBe(ErrorCode.ORDER_STATE_TRANSITION_ERROR);
        });

        // https://github.com/vendure-ecommerce/vendure/issues/1567
        it('allows transitioning to Cancelled with deleted variant', async () => {
            const { cancelOrder } = await adminClient.query<
                CodegenShop.CancelOrderMutation,
                CodegenShop.CancelOrderMutationVariables
            >(CANCEL_ORDER, {
                input: {
                    orderId: orderWithDeletedProductVariantId,
                },
            });

            orderResultGuard.assertSuccess(cancelOrder);

            expect(cancelOrder.state).toBe('Cancelled');
        });
    });

    // https://github.com/vendure-ecommerce/vendure/issues/1195
    describe('shipping method invalidation', () => {
        let GBShippingMethodId: string;
        let ATShippingMethodId: string;

        beforeAll(async () => {
            // First we will remove all ShippingMethods and set up 2 specialized ones
            const { shippingMethods } = await adminClient.query<Codegen.GetShippingMethodListQuery>(
                GET_SHIPPING_METHOD_LIST,
            );
            for (const method of shippingMethods.items) {
                await adminClient.query<
                    Codegen.DeleteShippingMethodMutation,
                    Codegen.DeleteShippingMethodMutationVariables
                >(DELETE_SHIPPING_METHOD, {
                    id: method.id,
                });
            }

            function createCountryCodeShippingMethodInput(countryCode: string): CreateShippingMethodInput {
                return {
                    code: `${countryCode}-shipping`,
                    translations: [
                        { languageCode: LanguageCode.en, name: `${countryCode} shipping`, description: '' },
                    ],
                    fulfillmentHandler: manualFulfillmentHandler.code,
                    checker: {
                        code: countryCodeShippingEligibilityChecker.code,
                        arguments: [{ name: 'countryCode', value: countryCode }],
                    },
                    calculator: {
                        code: defaultShippingCalculator.code,
                        arguments: [
                            { name: 'rate', value: '1000' },
                            { name: 'taxRate', value: '0' },
                            { name: 'includesTax', value: 'auto' },
                        ],
                    },
                };
            }

            // Now create 2 shipping methods, valid only for a single country
            const result1 = await adminClient.query<
                Codegen.CreateShippingMethodMutation,
                Codegen.CreateShippingMethodMutationVariables
            >(CREATE_SHIPPING_METHOD, {
                input: createCountryCodeShippingMethodInput('GB'),
            });
            GBShippingMethodId = result1.createShippingMethod.id;
            const result2 = await adminClient.query<
                Codegen.CreateShippingMethodMutation,
                Codegen.CreateShippingMethodMutationVariables
            >(CREATE_SHIPPING_METHOD, {
                input: createCountryCodeShippingMethodInput('AT'),
            });
            ATShippingMethodId = result2.createShippingMethod.id;

            // Now create an order to GB and set the GB shipping method
            const { addItemToOrder } = await shopClient.query<
                CodegenShop.AddItemToOrderMutation,
                CodegenShop.AddItemToOrderMutationVariables
            >(ADD_ITEM_TO_ORDER, {
                productVariantId: 'T_1',
                quantity: 1,
            });
            await shopClient.query<
                CodegenShop.SetCustomerForOrderMutation,
                CodegenShop.SetCustomerForOrderMutationVariables
            >(SET_CUSTOMER, {
                input: {
                    emailAddress: 'test-2@test.com',
                    firstName: 'Test',
                    lastName: 'Person 2',
                },
            });
            await shopClient.query<
                CodegenShop.SetShippingAddressMutation,
                CodegenShop.SetShippingAddressMutationVariables
            >(SET_SHIPPING_ADDRESS, {
                input: {
                    streetLine1: '12 the street',
                    countryCode: 'GB',
                },
            });
            await shopClient.query<
                CodegenShop.SetShippingMethodMutation,
                CodegenShop.SetShippingMethodMutationVariables
            >(SET_SHIPPING_METHOD, {
                id: GBShippingMethodId,
            });
        });

        it('if selected method no longer eligible, next best is set automatically', async () => {
            const result1 = await shopClient.query<CodegenShop.GetActiveOrderQuery>(GET_ACTIVE_ORDER);
            expect(result1.activeOrder?.shippingLines[0].shippingMethod.id).toBe(GBShippingMethodId);

            await shopClient.query<
                CodegenShop.SetShippingAddressMutation,
                CodegenShop.SetShippingAddressMutationVariables
            >(SET_SHIPPING_ADDRESS, {
                input: {
                    streetLine1: '12 the street',
                    countryCode: 'AT',
                },
            });

            const result2 = await shopClient.query<CodegenShop.GetActiveOrderQuery>(GET_ACTIVE_ORDER);
            expect(result2.activeOrder?.shippingLines[0].shippingMethod.id).toBe(ATShippingMethodId);
        });

        it('if no method is eligible, shipping lines are cleared', async () => {
            await shopClient.query<
                CodegenShop.SetShippingAddressMutation,
                CodegenShop.SetShippingAddressMutationVariables
            >(SET_SHIPPING_ADDRESS, {
                input: {
                    streetLine1: '12 the street',
                    countryCode: 'US',
                },
            });

            const result = await shopClient.query<CodegenShop.GetActiveOrderQuery>(GET_ACTIVE_ORDER);
            expect(result.activeOrder?.shippingLines).toEqual([]);
        });

        // https://github.com/vendure-ecommerce/vendure/issues/1441
        it('shipping methods are re-evaluated when all OrderLines are removed', async () => {
            const { createShippingMethod } = await adminClient.query<
                CreateShippingMethod.Mutation,
                CreateShippingMethod.Variables
            >(CREATE_SHIPPING_METHOD, {
                input: {
                    code: `min-price-shipping`,
                    translations: [
                        { languageCode: LanguageCode.en, name: `min price shipping`, description: '' },
                    ],
                    fulfillmentHandler: manualFulfillmentHandler.code,
                    checker: {
                        code: defaultShippingEligibilityChecker.code,
                        arguments: [{ name: 'orderMinimum', value: '100' }],
                    },
                    calculator: {
                        code: defaultShippingCalculator.code,
                        arguments: [
                            { name: 'rate', value: '1000' },
                            { name: 'taxRate', value: '0' },
                            { name: 'includesTax', value: 'auto' },
                        ],
                    },
                },
            });
            const minPriceShippingMethodId = createShippingMethod.id;

            await shopClient.query<SetShippingMethod.Mutation, SetShippingMethod.Variables>(
                SET_SHIPPING_METHOD,
                {
                    id: minPriceShippingMethodId,
                },
            );
            const result1 = await shopClient.query<GetActiveOrder.Query>(GET_ACTIVE_ORDER);
            expect(result1.activeOrder?.shippingLines[0].shippingMethod.id).toBe(minPriceShippingMethodId);

            const { removeAllOrderLines } = await shopClient.query<
                RemoveAllOrderLines.Mutation,
                RemoveAllOrderLines.Variables
            >(REMOVE_ALL_ORDER_LINES);
            orderResultGuard.assertSuccess(removeAllOrderLines);
            expect(removeAllOrderLines.shippingLines.length).toBe(0);
            expect(removeAllOrderLines.shippingWithTax).toBe(0);
        });
    });
});

const GET_ORDER_CUSTOM_FIELDS = gql`
    query GetOrderCustomFields {
        activeOrder {
            id
            customFields {
                giftWrap
                orderImage {
                    id
                }
            }
        }
    }
`;

const SET_ORDER_CUSTOM_FIELDS = gql`
    mutation SetOrderCustomFields($input: UpdateOrderInput!) {
        setOrderCustomFields(input: $input) {
            ... on Order {
                id
                customFields {
                    giftWrap
                    orderImage {
                        id
                    }
                }
            }
            ... on ErrorResult {
                errorCode
                message
            }
        }
    }
`;

export const LOG_OUT = gql`
    mutation LogOut {
        logout {
            success
        }
    }
`;

export const ADD_ITEM_TO_ORDER_WITH_CUSTOM_FIELDS = gql`
    mutation AddItemToOrderWithCustomFields(
        $productVariantId: ID!
        $quantity: Int!
        $customFields: OrderLineCustomFieldsInput
    ) {
        addItemToOrder(
            productVariantId: $productVariantId
            quantity: $quantity
            customFields: $customFields
        ) {
            ...UpdatedOrder
            ... on ErrorResult {
                errorCode
                message
            }
        }
    }
    ${UPDATED_ORDER_FRAGMENT}
`;

const ADJUST_ORDER_LINE_WITH_CUSTOM_FIELDS = gql`
    mutation ($orderLineId: ID!, $quantity: Int!, $customFields: OrderLineCustomFieldsInput) {
        adjustOrderLine(orderLineId: $orderLineId, quantity: $quantity, customFields: $customFields) {
            ... on Order {
                lines {
                    id
                    customFields {
                        notes
                        lineImage {
                            id
                        }
                        lineImages {
                            id
                        }
                    }
                }
            }
        }
    }
`;<|MERGE_RESOLUTION|>--- conflicted
+++ resolved
@@ -413,15 +413,15 @@
                 );
 
                 // clean up
-                await shopClient.query<RemoveItemFromOrder.Mutation, RemoveItemFromOrder.Variables>(
-                    REMOVE_ITEM_FROM_ORDER,
-                    {
-                        orderLineId: add2!.lines[1].id,
-                    },
-                );
+                await shopClient.query<
+                    CodegenShop.RemoveItemFromOrderMutation,
+                    CodegenShop.RemoveItemFromOrderMutationVariables
+                >(REMOVE_ITEM_FROM_ORDER, {
+                    orderLineId: add2!.lines[1].id,
+                });
                 const { removeOrderLine } = await shopClient.query<
-                    RemoveItemFromOrder.Mutation,
-                    RemoveItemFromOrder.Variables
+                    CodegenShop.RemoveItemFromOrderMutation,
+                    CodegenShop.RemoveItemFromOrderMutationVariables
                 >(REMOVE_ITEM_FROM_ORDER, {
                     orderLineId: add2!.lines[2].id,
                 });
@@ -504,38 +504,24 @@
 
                 expect(adjustOrderLine.lines[2].customFields.lineImage).toEqual({ id: 'T_1' });
 
-<<<<<<< HEAD
                 await shopClient.query<
                     CodegenShop.RemoveItemFromOrderMutation,
                     CodegenShop.RemoveItemFromOrderMutationVariables
                 >(REMOVE_ITEM_FROM_ORDER, {
                     orderLineId: activeOrder!.lines[2].id,
                 });
-                await shopClient.query<
+                const { removeOrderLine } = await shopClient.query<
                     CodegenShop.RemoveItemFromOrderMutation,
                     CodegenShop.RemoveItemFromOrderMutationVariables
                 >(REMOVE_ITEM_FROM_ORDER, {
                     orderLineId: activeOrder!.lines[1].id,
                 });
-=======
-                await shopClient.query<RemoveItemFromOrder.Mutation, RemoveItemFromOrder.Variables>(
-                    REMOVE_ITEM_FROM_ORDER,
-                    {
-                        orderLineId: activeOrder!.lines[2].id,
-                    },
-                );
-                const { removeOrderLine } = await shopClient.query<
-                    RemoveItemFromOrder.Mutation,
-                    RemoveItemFromOrder.Variables
-                >(REMOVE_ITEM_FROM_ORDER, {
-                    orderLineId: activeOrder!.lines[1].id,
-                });
                 orderResultGuard.assertSuccess(removeOrderLine);
                 expect(removeOrderLine.lines.length).toBe(1);
             });
 
             it('addItemToOrder with list relation customField', async () => {
-                const { addItemToOrder } = await shopClient.query<AddItemToOrder.Mutation>(
+                const { addItemToOrder } = await shopClient.query<CodegenShop.AddItemToOrderMutation>(
                     ADD_ITEM_TO_ORDER_WITH_CUSTOM_FIELDS,
                     {
                         productVariantId: 'T_3',
@@ -557,7 +543,7 @@
             });
 
             it('addItemToOrder with equal list relation customField adds to quantity', async () => {
-                const { addItemToOrder } = await shopClient.query<AddItemToOrder.Mutation>(
+                const { addItemToOrder } = await shopClient.query<CodegenShop.AddItemToOrderMutation>(
                     ADD_ITEM_TO_ORDER_WITH_CUSTOM_FIELDS,
                     {
                         productVariantId: 'T_3',
@@ -580,7 +566,7 @@
             });
 
             it('addItemToOrder with different list relation customField adds new line', async () => {
-                const { addItemToOrder } = await shopClient.query<AddItemToOrder.Mutation>(
+                const { addItemToOrder } = await shopClient.query<CodegenShop.AddItemToOrderMutation>(
                     ADD_ITEM_TO_ORDER_WITH_CUSTOM_FIELDS,
                     {
                         productVariantId: 'T_3',
@@ -599,21 +585,20 @@
 
                 expect(activeOrder.lines[2].customFields.lineImages).toEqual([{ id: 'T_1' }]);
 
-                await shopClient.query<RemoveItemFromOrder.Mutation, RemoveItemFromOrder.Variables>(
-                    REMOVE_ITEM_FROM_ORDER,
-                    {
-                        orderLineId: activeOrder!.lines[2].id,
-                    },
-                );
+                await shopClient.query<
+                    CodegenShop.RemoveItemFromOrderMutation,
+                    CodegenShop.RemoveItemFromOrderMutationVariables
+                >(REMOVE_ITEM_FROM_ORDER, {
+                    orderLineId: activeOrder!.lines[2].id,
+                });
                 const { removeOrderLine } = await shopClient.query<
-                    RemoveItemFromOrder.Mutation,
-                    RemoveItemFromOrder.Variables
+                    CodegenShop.RemoveItemFromOrderMutation,
+                    CodegenShop.RemoveItemFromOrderMutationVariables
                 >(REMOVE_ITEM_FROM_ORDER, {
                     orderLineId: activeOrder!.lines[1].id,
                 });
                 orderResultGuard.assertSuccess(removeOrderLine);
                 expect(removeOrderLine.lines.length).toBe(1);
->>>>>>> fc9a2e50
             });
         });
 
