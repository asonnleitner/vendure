/* tslint:disable:no-non-null-assertion */
import { ROOT_COLLECTION_NAME } from '@vendure/common/lib/shared-constants';
import {
    DefaultJobQueuePlugin,
    facetValueCollectionFilter,
    variantNameCollectionFilter,
} from '@vendure/core';
import { createTestEnvironment, E2E_DEFAULT_CHANNEL_TOKEN } from '@vendure/testing';
import gql from 'graphql-tag';
import path from 'path';

import { initialData } from '../../../e2e-common/e2e-initial-data';
import { testConfig, TEST_SETUP_TIMEOUT_MS } from '../../../e2e-common/test-config';
import { pick } from '../../common/lib/pick';
import { productIdCollectionFilter, variantIdCollectionFilter } from '../src/index';

import { COLLECTION_FRAGMENT, FACET_VALUE_FRAGMENT } from './graphql/fragments';
import {
<<<<<<< HEAD
    CollectionFragment,
=======
    Collection,
    CreateChannel,
    CreateCollection,
    CreateCollectionInput,
    CreateCollectionSelectVariants,
    CurrencyCode,
    DeleteCollection,
    DeleteProduct,
    DeleteProductVariant,
>>>>>>> ed00386b
    DeletionResult,
    FacetValueFragment,
    LanguageCode,
    SortOrder,
} from './graphql/generated-e2e-admin-types';
import * as Codegen from './graphql/generated-e2e-admin-types';
import {
    CREATE_CHANNEL,
    CREATE_COLLECTION,
    DELETE_PRODUCT,
    DELETE_PRODUCT_VARIANT,
    GET_ASSET_LIST,
    GET_COLLECTIONS,
    UPDATE_COLLECTION,
    UPDATE_PRODUCT,
    UPDATE_PRODUCT_VARIANTS,
} from './graphql/shared-definitions';
import { assertThrowsWithMessage } from './utils/assert-throws-with-message';
import { awaitRunningJobs } from './utils/await-running-jobs';
import { sortById } from './utils/test-order-utils';

describe('Collection resolver', () => {
    const { server, adminClient, shopClient } = createTestEnvironment({
        ...testConfig(),
        plugins: [DefaultJobQueuePlugin],
    });

    let assets: Codegen.GetAssetListQuery['assets']['items'];
    let facetValues: FacetValueFragment[];
<<<<<<< HEAD
    let electronicsCollection: CollectionFragment;
    let computersCollection: CollectionFragment;
    let pearCollection: CollectionFragment;
    let electronicsBreadcrumbsCollection: CollectionFragment;
    let computersBreadcrumbsCollection: CollectionFragment;
    let pearBreadcrumbsCollection: CollectionFragment;
=======
    let electronicsCollection: Collection.Fragment;
    let computersCollection: Collection.Fragment;
    let pearCollection: Collection.Fragment;
    let electronicsBreadcrumbsCollection: Collection.Fragment;
    let computersBreadcrumbsCollection: Collection.Fragment;
    let pearBreadcrumbsCollection: Collection.Fragment;
    const SECOND_CHANNEL_TOKEN = 'second_channel_token';
>>>>>>> ed00386b

    beforeAll(async () => {
        await server.init({
            initialData,
            productsCsvPath: path.join(__dirname, 'fixtures/e2e-products-collections.csv'),
            customerCount: 1,
        });
        await adminClient.asSuperAdmin();
        const assetsResult = await adminClient.query<
            Codegen.GetAssetListQuery,
            Codegen.GetAssetListQueryVariables
        >(GET_ASSET_LIST, {
            options: {
                sort: {
                    name: SortOrder.ASC,
                },
            },
        });
        assets = assetsResult.assets.items;
        const facetValuesResult = await adminClient.query<Codegen.GetFacetValuesQuery>(GET_FACET_VALUES);
        facetValues = facetValuesResult.facets.items.reduce(
            (values, facet) => [...values, ...facet.values],
            [] as FacetValueFragment[],
        );
        await adminClient.query<CreateChannel.Mutation, CreateChannel.Variables>(CREATE_CHANNEL, {
            input: {
                code: 'second-channel',
                token: SECOND_CHANNEL_TOKEN,
                defaultLanguageCode: LanguageCode.en,
                currencyCode: CurrencyCode.USD,
                pricesIncludeTax: true,
                defaultShippingZoneId: 'T_1',
                defaultTaxZoneId: 'T_1',
            },
        });
    }, TEST_SETUP_TIMEOUT_MS);

    afterAll(async () => {
        await server.destroy();
    });

    /**
     * Test case for https://github.com/vendure-ecommerce/vendure/issues/97
     */
    it('collection breadcrumbs works after bootstrap', async () => {
        const result = await adminClient.query<Codegen.GetCollectionBreadcrumbsQuery>(
            GET_COLLECTION_BREADCRUMBS,
            {
                id: 'T_1',
            },
        );
        expect(result.collection!.breadcrumbs[0].name).toBe(ROOT_COLLECTION_NAME);
    });

    describe('createCollection', () => {
        it('creates a root collection', async () => {
            const result = await adminClient.query<
                Codegen.CreateCollectionMutation,
                Codegen.CreateCollectionMutationVariables
            >(CREATE_COLLECTION, {
                input: {
                    assetIds: [assets[0].id, assets[1].id],
                    featuredAssetId: assets[1].id,
                    filters: [
                        {
                            code: facetValueCollectionFilter.code,
                            arguments: [
                                {
                                    name: 'facetValueIds',
                                    value: `["${getFacetValueId('electronics')}"]`,
                                },
                                {
                                    name: 'containsAny',
                                    value: `false`,
                                },
                            ],
                        },
                    ],
                    translations: [
                        {
                            languageCode: LanguageCode.en,
                            name: 'Electronics',
                            description: '',
                            slug: 'electronics',
                        },
                    ],
                },
            });

            electronicsCollection = result.createCollection;
            expect(electronicsCollection).toMatchSnapshot();
            expect(electronicsCollection.parent!.name).toBe(ROOT_COLLECTION_NAME);
        });

        it('creates a nested collection', async () => {
            const result = await adminClient.query<
                Codegen.CreateCollectionMutation,
                Codegen.CreateCollectionMutationVariables
            >(CREATE_COLLECTION, {
                input: {
                    parentId: electronicsCollection.id,
                    translations: [
                        {
                            languageCode: LanguageCode.en,
                            name: 'Computers',
                            description: '',
                            slug: 'computers',
                        },
                    ],
                    filters: [
                        {
                            code: facetValueCollectionFilter.code,
                            arguments: [
                                {
                                    name: 'facetValueIds',
                                    value: `["${getFacetValueId('computers')}"]`,
                                },
                                {
                                    name: 'containsAny',
                                    value: `false`,
                                },
                            ],
                        },
                    ],
                },
            });
            computersCollection = result.createCollection;
            expect(computersCollection.parent!.name).toBe(electronicsCollection.name);
        });

        it('creates a 2nd level nested collection', async () => {
            const result = await adminClient.query<
                Codegen.CreateCollectionMutation,
                Codegen.CreateCollectionMutationVariables
            >(CREATE_COLLECTION, {
                input: {
                    parentId: computersCollection.id,
                    translations: [
                        { languageCode: LanguageCode.en, name: 'Pear', description: '', slug: 'pear' },
                    ],
                    filters: [
                        {
                            code: facetValueCollectionFilter.code,
                            arguments: [
                                {
                                    name: 'facetValueIds',
                                    value: `["${getFacetValueId('pear')}"]`,
                                },
                                {
                                    name: 'containsAny',
                                    value: `false`,
                                },
                            ],
                        },
                    ],
                },
            });
            pearCollection = result.createCollection;
            expect(pearCollection.parent!.name).toBe(computersCollection.name);
        });

        it('slug is normalized to be url-safe', async () => {
            const { createCollection } = await adminClient.query<
                Codegen.CreateCollectionMutation,
                Codegen.CreateCollectionMutationVariables
            >(CREATE_COLLECTION, {
                input: {
                    translations: [
                        {
                            languageCode: LanguageCode.en,
                            name: 'Accessories',
                            description: '',
                            slug: 'Accessories!',
                        },
                        {
                            languageCode: LanguageCode.de,
                            name: 'Zubehör',
                            description: '',
                            slug: 'Zubehör!',
                        },
                    ],
                    filters: [],
                },
            });

            expect(createCollection.slug).toBe('accessories');
            expect(createCollection.translations.find(t => t.languageCode === LanguageCode.en)?.slug).toBe(
                'accessories',
            );
            expect(createCollection.translations.find(t => t.languageCode === LanguageCode.de)?.slug).toBe(
                'zubehor',
            );
        });

        it('create with duplicate slug is renamed to be unique', async () => {
            const { createCollection } = await adminClient.query<
                Codegen.CreateCollectionMutation,
                Codegen.CreateCollectionMutationVariables
            >(CREATE_COLLECTION, {
                input: {
                    translations: [
                        {
                            languageCode: LanguageCode.en,
                            name: 'Accessories',
                            description: '',
                            slug: 'Accessories',
                        },
                        {
                            languageCode: LanguageCode.de,
                            name: 'Zubehör',
                            description: '',
                            slug: 'Zubehör',
                        },
                    ],
                    filters: [],
                },
            });

            expect(createCollection.translations.find(t => t.languageCode === LanguageCode.en)?.slug).toBe(
                'accessories-2',
            );
            expect(createCollection.translations.find(t => t.languageCode === LanguageCode.de)?.slug).toBe(
                'zubehor-2',
            );
        });
<<<<<<< HEAD
        it('creates a root collection to became a 1st level collection later #779', async () => {
            const result = await adminClient.query<
                Codegen.CreateCollectionMutation,
                Codegen.CreateCollectionMutationVariables
            >(CREATE_COLLECTION, {
                input: {
                    assetIds: [assets[0].id, assets[1].id],
                    featuredAssetId: assets[1].id,
                    filters: [
                        {
                            code: facetValueCollectionFilter.code,
                            arguments: [
                                {
                                    name: 'facetValueIds',
                                    value: `["${getFacetValueId('computers')}"]`,
                                },
                                {
                                    name: 'containsAny',
                                    value: `false`,
                                },
                            ],
                        },
                    ],
                    translations: [
                        {
                            languageCode: LanguageCode.en,
                            name: 'Computers Breadcrumbs',
                            description: '',
                            slug: 'computers_breadcrumbs',
                        },
                    ],
=======

        it('creates the duplicate slug without suffix in another channel', async () => {
            adminClient.setChannelToken(SECOND_CHANNEL_TOKEN);
            const { createCollection } = await adminClient.query<
                CreateCollection.Mutation,
                CreateCollection.Variables
            >(CREATE_COLLECTION, {
                input: {
                    translations: [
                        {
                            languageCode: LanguageCode.en,
                            name: 'Accessories',
                            description: '',
                            slug: 'Accessories',
                        },
                        {
                            languageCode: LanguageCode.de,
                            name: 'Zubehör',
                            description: '',
                            slug: 'Zubehör',
                        },
                    ],
                    filters: [],
                },
            });
            expect(createCollection.translations.find(t => t.languageCode === LanguageCode.en)?.slug).toBe(
                'accessories',
            );
            expect(createCollection.translations.find(t => t.languageCode === LanguageCode.de)?.slug).toBe(
                'zubehor',
            );
        });

        it('creates a root collection to become a 1st level collection later #779', async () => {
            adminClient.setChannelToken(E2E_DEFAULT_CHANNEL_TOKEN);
            const result = await adminClient.query<CreateCollection.Mutation, CreateCollection.Variables>(
                CREATE_COLLECTION,
                {
                    input: {
                        assetIds: [assets[0].id, assets[1].id],
                        featuredAssetId: assets[1].id,
                        filters: [
                            {
                                code: facetValueCollectionFilter.code,
                                arguments: [
                                    {
                                        name: 'facetValueIds',
                                        value: `["${getFacetValueId('computers')}"]`,
                                    },
                                    {
                                        name: 'containsAny',
                                        value: `false`,
                                    },
                                ],
                            },
                        ],
                        translations: [
                            {
                                languageCode: LanguageCode.en,
                                name: 'Computers Breadcrumbs',
                                description: '',
                                slug: 'computers_breadcrumbs',
                            },
                        ],
                    },
>>>>>>> ed00386b
                },
            });

            computersBreadcrumbsCollection = result.createCollection;
            expect(computersBreadcrumbsCollection.parent!.name).toBe(ROOT_COLLECTION_NAME);
        });
        it('creates a root collection to be a parent collection for 1st level collection with id greater than child collection #779', async () => {
            const result = await adminClient.query<
                Codegen.CreateCollectionMutation,
                Codegen.CreateCollectionMutationVariables
            >(CREATE_COLLECTION, {
                input: {
                    assetIds: [assets[0].id, assets[1].id],
                    featuredAssetId: assets[1].id,
                    filters: [
                        {
                            code: facetValueCollectionFilter.code,
                            arguments: [
                                {
                                    name: 'facetValueIds',
                                    value: `["${getFacetValueId('electronics')}"]`,
                                },
                                {
                                    name: 'containsAny',
                                    value: `false`,
                                },
                            ],
                        },
                    ],
                    translations: [
                        {
                            languageCode: LanguageCode.en,
                            name: 'Electronics Breadcrumbs',
                            description: '',
                            slug: 'electronics_breadcrumbs',
                        },
                    ],
                },
            });

            electronicsBreadcrumbsCollection = result.createCollection;
            expect(electronicsBreadcrumbsCollection.parent!.name).toBe(ROOT_COLLECTION_NAME);
        });
        it('creates a 2nd level nested collection #779', async () => {
            const result = await adminClient.query<
                Codegen.CreateCollectionMutation,
                Codegen.CreateCollectionMutationVariables
            >(CREATE_COLLECTION, {
                input: {
                    parentId: computersBreadcrumbsCollection.id,
                    translations: [
                        {
                            languageCode: LanguageCode.en,
                            name: 'Pear Breadcrumbs',
                            description: '',
                            slug: 'pear_breadcrumbs',
                        },
                    ],
                    filters: [
                        {
                            code: facetValueCollectionFilter.code,
                            arguments: [
                                {
                                    name: 'facetValueIds',
                                    value: `["${getFacetValueId('pear')}"]`,
                                },
                                {
                                    name: 'containsAny',
                                    value: `false`,
                                },
                            ],
                        },
                    ],
                },
            });
            pearBreadcrumbsCollection = result.createCollection;
            expect(pearBreadcrumbsCollection.parent!.name).toBe(computersBreadcrumbsCollection.name);
        });
    });

    describe('updateCollection', () => {
        it('updates with assets', async () => {
            const { updateCollection } = await adminClient.query<
                Codegen.UpdateCollectionMutation,
                Codegen.UpdateCollectionMutationVariables
            >(UPDATE_COLLECTION, {
                input: {
                    id: pearCollection.id,
                    assetIds: [assets[1].id, assets[2].id],
                    featuredAssetId: assets[1].id,
                    translations: [
                        { languageCode: LanguageCode.en, description: 'Apple stuff ', slug: 'apple-stuff' },
                    ],
                },
            });

            await awaitRunningJobs(adminClient, 5000);
            expect(updateCollection).toMatchSnapshot();

            pearCollection = updateCollection;
        });

        it('updating existing assets', async () => {
            const { updateCollection } = await adminClient.query<
                Codegen.UpdateCollectionMutation,
                Codegen.UpdateCollectionMutationVariables
            >(UPDATE_COLLECTION, {
                input: {
                    id: pearCollection.id,
                    assetIds: [assets[3].id, assets[0].id],
                    featuredAssetId: assets[3].id,
                },
            });
            await awaitRunningJobs(adminClient, 5000);
            expect(updateCollection.assets.map(a => a.id)).toEqual([assets[3].id, assets[0].id]);
        });

        it('removes all assets', async () => {
            const { updateCollection } = await adminClient.query<
                Codegen.UpdateCollectionMutation,
                Codegen.UpdateCollectionMutationVariables
            >(UPDATE_COLLECTION, {
                input: {
                    id: pearCollection.id,
                    assetIds: [],
                },
            });
            await awaitRunningJobs(adminClient, 5000);
            expect(updateCollection.assets).toEqual([]);
            expect(updateCollection.featuredAsset).toBeNull();
        });
    });

    describe('querying', () => {
        it('collection by id', async () => {
            const result = await adminClient.query<
                Codegen.GetCollectionQuery,
                Codegen.GetCollectionQueryVariables
            >(GET_COLLECTION, {
                id: computersCollection.id,
            });
            if (!result.collection) {
                fail(`did not return the collection`);
                return;
            }
            expect(result.collection.id).toBe(computersCollection.id);
        });

        it('collection by slug', async () => {
            const result = await adminClient.query<
                Codegen.GetCollectionQuery,
                Codegen.GetCollectionQueryVariables
            >(GET_COLLECTION, {
                slug: computersCollection.slug,
            });
            if (!result.collection) {
                fail(`did not return the collection`);
                return;
            }
            expect(result.collection.id).toBe(computersCollection.id);
        });

        // https://github.com/vendure-ecommerce/vendure/issues/538
        it('falls back to default language slug', async () => {
            const result = await adminClient.query<
                Codegen.GetCollectionQuery,
                Codegen.GetCollectionQueryVariables
            >(
                GET_COLLECTION,
                {
                    slug: computersCollection.slug,
                },
                { languageCode: LanguageCode.de },
            );
            if (!result.collection) {
                fail(`did not return the collection`);
                return;
            }
            expect(result.collection.id).toBe(computersCollection.id);
        });

        it(
            'throws if neither id nor slug provided',
            assertThrowsWithMessage(async () => {
                await adminClient.query<Codegen.GetCollectionQuery, Codegen.GetCollectionQueryVariables>(
                    GET_COLLECTION,
                    {},
                );
            }, 'Either the Collection id or slug must be provided'),
        );

        it(
            'throws if id and slug do not refer to the same Product',
            assertThrowsWithMessage(async () => {
                await adminClient.query<Codegen.GetCollectionQuery, Codegen.GetCollectionQueryVariables>(
                    GET_COLLECTION,
                    {
                        id: computersCollection.id,
                        slug: pearCollection.slug,
                    },
                );
            }, 'The provided id and slug refer to different Collections'),
        );

        it('parent field', async () => {
            const result = await adminClient.query<
                Codegen.GetCollectionQuery,
                Codegen.GetCollectionQueryVariables
            >(GET_COLLECTION, {
                id: computersCollection.id,
            });
            if (!result.collection) {
                fail(`did not return the collection`);
                return;
            }
            expect(result.collection.parent!.name).toBe('Electronics');
        });

        // Tests fix for https://github.com/vendure-ecommerce/vendure/issues/361
        it('parent field resolved by CollectionEntityResolver', async () => {
            const { product } = await adminClient.query<
                Codegen.GetProductCollectionsWithParentQuery,
                Codegen.GetProductCollectionsWithParentQueryVariables
            >(GET_PRODUCT_COLLECTIONS_WITH_PARENT, {
                id: 'T_1',
            });

            expect(product?.collections.length).toBe(6);
            expect(product?.collections.sort(sortById)).toEqual([
                {
                    id: 'T_10',
                    name: 'Electronics Breadcrumbs',
                    parent: {
                        id: 'T_1',
                        name: '__root_collection__',
                    },
                },
                {
                    id: 'T_11',
                    name: 'Pear Breadcrumbs',
                    parent: {
                        id: 'T_9',
                        name: 'Computers Breadcrumbs',
                    },
                },
                {
                    id: 'T_3',
                    name: 'Electronics',
                    parent: {
                        id: 'T_1',
                        name: '__root_collection__',
                    },
                },
                {
                    id: 'T_4',
                    name: 'Computers',
                    parent: {
                        id: 'T_3',
                        name: 'Electronics',
                    },
                },
                {
                    id: 'T_5',
                    name: 'Pear',
                    parent: {
                        id: 'T_4',
                        name: 'Computers',
                    },
                },
                {
                    id: 'T_9',
                    name: 'Computers Breadcrumbs',
                    parent: {
                        id: 'T_1',
                        name: '__root_collection__',
                    },
                },
            ]);
        });

        // https://github.com/vendure-ecommerce/vendure/issues/981
        it('nested parent field in shop API', async () => {
            const { collections } = await shopClient.query<Codegen.GetCollectionNestedParentsQuery>(
                GET_COLLECTION_NESTED_PARENTS,
            );

            expect(collections.items[0].parent?.name).toBe(ROOT_COLLECTION_NAME);
        });

        it('children field', async () => {
            const result = await adminClient.query<
                Codegen.GetCollectionQuery,
                Codegen.GetCollectionQueryVariables
            >(GET_COLLECTION, {
                id: electronicsCollection.id,
            });
            if (!result.collection) {
                fail(`did not return the collection`);
                return;
            }
            expect(result.collection.children!.length).toBe(1);
            expect(result.collection.children![0].name).toBe('Computers');
        });

        it('breadcrumbs', async () => {
            const result = await adminClient.query<
                Codegen.GetCollectionBreadcrumbsQuery,
                Codegen.GetCollectionBreadcrumbsQueryVariables
            >(GET_COLLECTION_BREADCRUMBS, {
                id: pearCollection.id,
            });
            if (!result.collection) {
                fail(`did not return the collection`);
                return;
            }
            expect(result.collection.breadcrumbs).toEqual([
                { id: 'T_1', name: ROOT_COLLECTION_NAME, slug: ROOT_COLLECTION_NAME },
                {
                    id: electronicsCollection.id,
                    name: electronicsCollection.name,
                    slug: electronicsCollection.slug,
                },
                {
                    id: computersCollection.id,
                    name: computersCollection.name,
                    slug: computersCollection.slug,
                },
                { id: pearCollection.id, name: pearCollection.name, slug: pearCollection.slug },
            ]);
        });

        it('breadcrumbs for root collection', async () => {
            const result = await adminClient.query<
                Codegen.GetCollectionBreadcrumbsQuery,
                Codegen.GetCollectionBreadcrumbsQueryVariables
            >(GET_COLLECTION_BREADCRUMBS, {
                id: 'T_1',
            });
            if (!result.collection) {
                fail(`did not return the collection`);
                return;
            }
            expect(result.collection.breadcrumbs).toEqual([
                { id: 'T_1', name: ROOT_COLLECTION_NAME, slug: ROOT_COLLECTION_NAME },
            ]);
        });

        it('collections.assets', async () => {
            const { collections } = await adminClient.query<Codegen.GetCollectionsWithAssetsQuery>(gql`
                query GetCollectionsWithAssets {
                    collections {
                        items {
                            assets {
                                name
                            }
                        }
                    }
                }
            `);

            expect(collections.items[0].assets).toBeDefined();
        });

        // https://github.com/vendure-ecommerce/vendure/issues/642
        it('sorting on Collection.productVariants.price', async () => {
            const { collection } = await adminClient.query<
                Codegen.GetCollectionQuery,
                Codegen.GetCollectionQueryVariables
            >(GET_COLLECTION, {
                id: computersCollection.id,
                variantListOptions: {
                    sort: {
                        price: SortOrder.ASC,
                    },
                },
            });
            expect(collection!.productVariants.items.map(i => i.price)).toEqual([
                3799, 5374, 6900, 7489, 7896, 9299, 13435, 14374, 16994, 93120, 94920, 108720, 109995, 129900,
                139900, 219900, 229900,
            ]);
        });
    });

    describe('moveCollection', () => {
        it('moves a collection to a new parent', async () => {
            const result = await adminClient.query<
                Codegen.MoveCollectionMutation,
                Codegen.MoveCollectionMutationVariables
            >(MOVE_COLLECTION, {
                input: {
                    collectionId: pearCollection.id,
                    parentId: electronicsCollection.id,
                    index: 0,
                },
            });

            expect(result.moveCollection.parent!.id).toBe(electronicsCollection.id);

            const positions = await getChildrenOf(electronicsCollection.id);
            expect(positions.map(i => i.id)).toEqual([pearCollection.id, computersCollection.id]);
        });

        it('re-evaluates Collection contents on move', async () => {
            await awaitRunningJobs(adminClient, 5000);

            const result = await adminClient.query<
                Codegen.GetCollectionProductsQuery,
                Codegen.GetCollectionProductsQueryVariables
            >(GET_COLLECTION_PRODUCT_VARIANTS, { id: pearCollection.id });
            expect(result.collection!.productVariants.items.map(i => i.name)).toEqual([
                'Laptop 13 inch 8GB',
                'Laptop 15 inch 8GB',
                'Laptop 13 inch 16GB',
                'Laptop 15 inch 16GB',
                'Instant Camera',
            ]);
        });

        it('moves a 1st level collection to a new parent to check breadcrumbs', async () => {
            const result = await adminClient.query<
                Codegen.MoveCollectionMutation,
                Codegen.MoveCollectionMutationVariables
            >(MOVE_COLLECTION, {
                input: {
                    collectionId: computersBreadcrumbsCollection.id,
                    parentId: electronicsBreadcrumbsCollection.id,
                    index: 0,
                },
            });

            expect(result.moveCollection.parent!.id).toBe(electronicsBreadcrumbsCollection.id);

            const positions = await getChildrenOf(electronicsBreadcrumbsCollection.id);
            expect(positions.map(i => i.id)).toEqual([computersBreadcrumbsCollection.id]);
        });

        it('breadcrumbs for collection with ids out of order', async () => {
            const result = await adminClient.query<
                Codegen.GetCollectionBreadcrumbsQuery,
                Codegen.GetCollectionBreadcrumbsQueryVariables
            >(GET_COLLECTION_BREADCRUMBS, {
                id: pearBreadcrumbsCollection.id,
            });
            if (!result.collection) {
                fail(`did not return the collection`);
                return;
            }
            expect(result.collection.breadcrumbs).toEqual([
                { id: 'T_1', name: ROOT_COLLECTION_NAME, slug: ROOT_COLLECTION_NAME },
                {
                    id: electronicsBreadcrumbsCollection.id,
                    name: electronicsBreadcrumbsCollection.name,
                    slug: electronicsBreadcrumbsCollection.slug,
                },
                {
                    id: computersBreadcrumbsCollection.id,
                    name: computersBreadcrumbsCollection.name,
                    slug: computersBreadcrumbsCollection.slug,
                },
                {
                    id: pearBreadcrumbsCollection.id,
                    name: pearBreadcrumbsCollection.name,
                    slug: pearBreadcrumbsCollection.slug,
                },
            ]);
        });

        it('alters the position in the current parent 1', async () => {
            await adminClient.query<Codegen.MoveCollectionMutation, Codegen.MoveCollectionMutationVariables>(
                MOVE_COLLECTION,
                {
                    input: {
                        collectionId: computersCollection.id,
                        parentId: electronicsCollection.id,
                        index: 0,
                    },
                },
            );

            const afterResult = await getChildrenOf(electronicsCollection.id);
            expect(afterResult.map(i => i.id)).toEqual([computersCollection.id, pearCollection.id]);
        });

        it('alters the position in the current parent 2', async () => {
            await adminClient.query<Codegen.MoveCollectionMutation, Codegen.MoveCollectionMutationVariables>(
                MOVE_COLLECTION,
                {
                    input: {
                        collectionId: pearCollection.id,
                        parentId: electronicsCollection.id,
                        index: 0,
                    },
                },
            );

            const afterResult = await getChildrenOf(electronicsCollection.id);
            expect(afterResult.map(i => i.id)).toEqual([pearCollection.id, computersCollection.id]);
        });

        it('corrects an out-of-bounds negative index value', async () => {
            await adminClient.query<Codegen.MoveCollectionMutation, Codegen.MoveCollectionMutationVariables>(
                MOVE_COLLECTION,
                {
                    input: {
                        collectionId: pearCollection.id,
                        parentId: electronicsCollection.id,
                        index: -3,
                    },
                },
            );

            const afterResult = await getChildrenOf(electronicsCollection.id);
            expect(afterResult.map(i => i.id)).toEqual([pearCollection.id, computersCollection.id]);
        });

        it('corrects an out-of-bounds positive index value', async () => {
            await adminClient.query<Codegen.MoveCollectionMutation, Codegen.MoveCollectionMutationVariables>(
                MOVE_COLLECTION,
                {
                    input: {
                        collectionId: pearCollection.id,
                        parentId: electronicsCollection.id,
                        index: 10,
                    },
                },
            );

            const afterResult = await getChildrenOf(electronicsCollection.id);
            expect(afterResult.map(i => i.id)).toEqual([computersCollection.id, pearCollection.id]);
        });

        it(
            'throws if attempting to move into self',
            assertThrowsWithMessage(
                () =>
                    adminClient.query<
                        Codegen.MoveCollectionMutation,
                        Codegen.MoveCollectionMutationVariables
                    >(MOVE_COLLECTION, {
                        input: {
                            collectionId: pearCollection.id,
                            parentId: pearCollection.id,
                            index: 0,
                        },
                    }),
                `Cannot move a Collection into itself`,
            ),
        );

        it(
            'throws if attempting to move into a descendant of self',
            assertThrowsWithMessage(
                () =>
                    adminClient.query<
                        Codegen.MoveCollectionMutation,
                        Codegen.MoveCollectionMutationVariables
                    >(MOVE_COLLECTION, {
                        input: {
                            collectionId: pearCollection.id,
                            parentId: pearCollection.id,
                            index: 0,
                        },
                    }),
                `Cannot move a Collection into itself`,
            ),
        );

        // https://github.com/vendure-ecommerce/vendure/issues/1595
        it('children correctly ordered', async () => {
            await adminClient.query<MoveCollection.Mutation, MoveCollection.Variables>(MOVE_COLLECTION, {
                input: {
                    collectionId: computersCollection.id,
                    parentId: 'T_1',
                    index: 4,
                },
            });
            const result = await adminClient.query<GetCollection.Query, GetCollection.Variables>(
                GET_COLLECTION,
                {
                    id: 'T_1',
                },
            );
            if (!result.collection) {
                fail(`did not return the collection`);
                return;
            }
            expect(result.collection.children?.map(c => (c as any).position)).toEqual([0, 1, 2, 3, 4, 5, 6]);
        });

        async function getChildrenOf(parentId: string): Promise<Array<{ name: string; id: string }>> {
            const result = await adminClient.query<Codegen.GetCollectionsQuery>(GET_COLLECTIONS);
            return result.collections.items.filter(i => i.parent!.id === parentId);
        }
    });

    describe('deleteCollection', () => {
        let collectionToDeleteParent: Codegen.CreateCollectionMutation['createCollection'];
        let collectionToDeleteChild: Codegen.CreateCollectionMutation['createCollection'];
        let laptopProductId: string;

        beforeAll(async () => {
            const result1 = await adminClient.query<
                Codegen.CreateCollectionMutation,
                Codegen.CreateCollectionMutationVariables
            >(CREATE_COLLECTION, {
                input: {
                    filters: [
                        {
                            code: variantNameCollectionFilter.code,
                            arguments: [
                                {
                                    name: 'operator',
                                    value: 'contains',
                                },
                                {
                                    name: 'term',
                                    value: 'laptop',
                                },
                            ],
                        },
                    ],
                    translations: [
                        {
                            languageCode: LanguageCode.en,
                            name: 'Delete Me Parent',
                            description: '',
                            slug: 'delete-me-parent',
                        },
                    ],
                    assetIds: ['T_1'],
                },
            });
            collectionToDeleteParent = result1.createCollection;

            const result2 = await adminClient.query<
                Codegen.CreateCollectionMutation,
                Codegen.CreateCollectionMutationVariables
            >(CREATE_COLLECTION, {
                input: {
                    filters: [],
                    translations: [
                        {
                            languageCode: LanguageCode.en,
                            name: 'Delete Me Child',
                            description: '',
                            slug: 'delete-me-child',
                        },
                    ],
                    parentId: collectionToDeleteParent.id,
                    assetIds: ['T_2'],
                },
            });
            collectionToDeleteChild = result2.createCollection;
            await awaitRunningJobs(adminClient, 5000);
        });

        it(
            'throws for invalid collection id',
            assertThrowsWithMessage(async () => {
                await adminClient.query<
                    Codegen.DeleteCollectionMutation,
                    Codegen.DeleteCollectionMutationVariables
                >(DELETE_COLLECTION, {
                    id: 'T_999',
                });
            }, "No Collection with the id '999' could be found"),
        );

        it('collection and product related prior to deletion', async () => {
            const { collection } = await adminClient.query<
                Codegen.GetCollectionProductsQuery,
                Codegen.GetCollectionProductsQueryVariables
            >(GET_COLLECTION_PRODUCT_VARIANTS, {
                id: collectionToDeleteParent.id,
            });
            expect(collection!.productVariants.items.map(pick(['name']))).toEqual([
                { name: 'Laptop 13 inch 8GB' },
                { name: 'Laptop 15 inch 8GB' },
                { name: 'Laptop 13 inch 16GB' },
                { name: 'Laptop 15 inch 16GB' },
            ]);

            laptopProductId = collection!.productVariants.items[0].productId;

            const { product } = await adminClient.query<
                Codegen.GetProductCollectionsQuery,
                Codegen.GetProductCollectionsQueryVariables
            >(GET_PRODUCT_COLLECTIONS, {
                id: laptopProductId,
            });

            expect(product!.collections).toEqual([
                {
                    id: 'T_3',
                    name: 'Electronics',
                },
                {
                    id: 'T_4',
                    name: 'Computers',
                },
                {
                    id: 'T_5',
                    name: 'Pear',
                },
                {
                    id: 'T_9',
                    name: 'Computers Breadcrumbs',
                },
                {
                    id: 'T_10',
                    name: 'Electronics Breadcrumbs',
                },
                {
                    id: 'T_11',
                    name: 'Pear Breadcrumbs',
                },
                {
                    id: 'T_12',
                    name: 'Delete Me Parent',
                },
                {
                    id: 'T_13',
                    name: 'Delete Me Child',
                },
            ]);
        });

        it('deleteCollection works', async () => {
            const { deleteCollection } = await adminClient.query<
                Codegen.DeleteCollectionMutation,
                Codegen.DeleteCollectionMutationVariables
            >(DELETE_COLLECTION, {
                id: collectionToDeleteParent.id,
            });

            expect(deleteCollection.result).toBe(DeletionResult.DELETED);
        });

        it('deleted parent collection is null', async () => {
            const { collection } = await adminClient.query<
                Codegen.GetCollectionQuery,
                Codegen.GetCollectionQueryVariables
            >(GET_COLLECTION, {
                id: collectionToDeleteParent.id,
            });
            expect(collection).toBeNull();
        });

        it('deleted child collection is null', async () => {
            const { collection } = await adminClient.query<
                Codegen.GetCollectionQuery,
                Codegen.GetCollectionQueryVariables
            >(GET_COLLECTION, {
                id: collectionToDeleteChild.id,
            });
            expect(collection).toBeNull();
        });

        it('product no longer lists collection', async () => {
            const { product } = await adminClient.query<
                Codegen.GetProductCollectionsQuery,
                Codegen.GetProductCollectionsQueryVariables
            >(GET_PRODUCT_COLLECTIONS, {
                id: laptopProductId,
            });

            expect(product!.collections).toEqual([
                { id: 'T_3', name: 'Electronics' },
                { id: 'T_4', name: 'Computers' },
                { id: 'T_5', name: 'Pear' },
                {
                    id: 'T_9',
                    name: 'Computers Breadcrumbs',
                },
                {
                    id: 'T_10',
                    name: 'Electronics Breadcrumbs',
                },
                {
                    id: 'T_11',
                    name: 'Pear Breadcrumbs',
                },
            ]);
        });
    });

    describe('filters', () => {
        it('Collection with no filters has no productVariants', async () => {
            const result = await adminClient.query<
                Codegen.CreateCollectionSelectVariantsMutation,
                Codegen.CreateCollectionSelectVariantsMutationVariables
            >(CREATE_COLLECTION_SELECT_VARIANTS, {
                input: {
                    translations: [
                        { languageCode: LanguageCode.en, name: 'Empty', description: '', slug: 'empty' },
                    ],
                    filters: [],
                } as Codegen.CreateCollectionInput,
            });
            expect(result.createCollection.productVariants.totalItems).toBe(0);
        });

        describe('facetValue filter', () => {
            it('electronics', async () => {
                const result = await adminClient.query<
                    Codegen.GetCollectionProductsQuery,
                    Codegen.GetCollectionProductsQueryVariables
                >(GET_COLLECTION_PRODUCT_VARIANTS, {
                    id: electronicsCollection.id,
                });
                expect(result.collection!.productVariants.items.map(i => i.name)).toEqual([
                    'Laptop 13 inch 8GB',
                    'Laptop 15 inch 8GB',
                    'Laptop 13 inch 16GB',
                    'Laptop 15 inch 16GB',
                    'Curvy Monitor 24 inch',
                    'Curvy Monitor 27 inch',
                    'Gaming PC i7-8700 240GB SSD',
                    'Gaming PC R7-2700 240GB SSD',
                    'Gaming PC i7-8700 120GB SSD',
                    'Gaming PC R7-2700 120GB SSD',
                    'Hard Drive 1TB',
                    'Hard Drive 2TB',
                    'Hard Drive 3TB',
                    'Hard Drive 4TB',
                    'Hard Drive 6TB',
                    'Clacky Keyboard',
                    'USB Cable',
                    'Instant Camera',
                    'Camera Lens',
                    'Tripod',
                    'SLR Camera',
                ]);
            });

            it('computers', async () => {
                const result = await adminClient.query<
                    Codegen.GetCollectionProductsQuery,
                    Codegen.GetCollectionProductsQueryVariables
                >(GET_COLLECTION_PRODUCT_VARIANTS, {
                    id: computersCollection.id,
                });
                expect(result.collection!.productVariants.items.map(i => i.name)).toEqual([
                    'Laptop 13 inch 8GB',
                    'Laptop 15 inch 8GB',
                    'Laptop 13 inch 16GB',
                    'Laptop 15 inch 16GB',
                    'Curvy Monitor 24 inch',
                    'Curvy Monitor 27 inch',
                    'Gaming PC i7-8700 240GB SSD',
                    'Gaming PC R7-2700 240GB SSD',
                    'Gaming PC i7-8700 120GB SSD',
                    'Gaming PC R7-2700 120GB SSD',
                    'Hard Drive 1TB',
                    'Hard Drive 2TB',
                    'Hard Drive 3TB',
                    'Hard Drive 4TB',
                    'Hard Drive 6TB',
                    'Clacky Keyboard',
                    'USB Cable',
                ]);
            });

            it('photo AND pear', async () => {
                const result = await adminClient.query<
                    Codegen.CreateCollectionSelectVariantsMutation,
                    Codegen.CreateCollectionSelectVariantsMutationVariables
                >(CREATE_COLLECTION_SELECT_VARIANTS, {
                    input: {
                        translations: [
                            {
                                languageCode: LanguageCode.en,
                                name: 'Photo AND Pear',
                                description: '',
                                slug: 'photo-and-pear',
                            },
                        ],
                        filters: [
                            {
                                code: facetValueCollectionFilter.code,
                                arguments: [
                                    {
                                        name: 'facetValueIds',
                                        value: `["${getFacetValueId('pear')}", "${getFacetValueId(
                                            'photo',
                                        )}"]`,
                                    },
                                    {
                                        name: 'containsAny',
                                        value: `false`,
                                    },
                                ],
                            },
                        ],
                    } as Codegen.CreateCollectionInput,
                });

                await awaitRunningJobs(adminClient, 5000);
                const { collection } = await adminClient.query<
                    Codegen.GetCollectionQuery,
                    Codegen.GetCollectionQueryVariables
                >(GET_COLLECTION, {
                    id: result.createCollection.id,
                });

                expect(collection!.productVariants.items.map(i => i.name)).toEqual(['Instant Camera']);
            });

            it('photo OR pear', async () => {
                const result = await adminClient.query<
                    Codegen.CreateCollectionSelectVariantsMutation,
                    Codegen.CreateCollectionSelectVariantsMutationVariables
                >(CREATE_COLLECTION_SELECT_VARIANTS, {
                    input: {
                        translations: [
                            {
                                languageCode: LanguageCode.en,
                                name: 'Photo OR Pear',
                                description: '',
                                slug: 'photo-or-pear',
                            },
                        ],
                        filters: [
                            {
                                code: facetValueCollectionFilter.code,
                                arguments: [
                                    {
                                        name: 'facetValueIds',
                                        value: `["${getFacetValueId('pear')}", "${getFacetValueId(
                                            'photo',
                                        )}"]`,
                                    },
                                    {
                                        name: 'containsAny',
                                        value: `true`,
                                    },
                                ],
                            },
                        ],
                    } as Codegen.CreateCollectionInput,
                });

                await awaitRunningJobs(adminClient, 5000);
                const { collection } = await adminClient.query<
                    Codegen.GetCollectionQuery,
                    Codegen.GetCollectionQueryVariables
                >(GET_COLLECTION, {
                    id: result.createCollection.id,
                });

                expect(collection!.productVariants.items.map(i => i.name)).toEqual([
                    'Laptop 13 inch 8GB',
                    'Laptop 15 inch 8GB',
                    'Laptop 13 inch 16GB',
                    'Laptop 15 inch 16GB',
                    'Instant Camera',
                    'Camera Lens',
                    'Tripod',
                    'SLR Camera',
                    'Hat',
                ]);
            });

            it('bell OR pear in computers', async () => {
                const result = await adminClient.query<
                    Codegen.CreateCollectionSelectVariantsMutation,
                    Codegen.CreateCollectionSelectVariantsMutationVariables
                >(CREATE_COLLECTION_SELECT_VARIANTS, {
                    input: {
                        parentId: computersCollection.id,
                        translations: [
                            {
                                languageCode: LanguageCode.en,
                                name: 'Bell OR Pear Computers',
                                description: '',
                                slug: 'bell-or-pear',
                            },
                        ],
                        filters: [
                            {
                                code: facetValueCollectionFilter.code,
                                arguments: [
                                    {
                                        name: 'facetValueIds',
                                        value: `["${getFacetValueId('pear')}", "${getFacetValueId('bell')}"]`,
                                    },
                                    {
                                        name: 'containsAny',
                                        value: `true`,
                                    },
                                ],
                            },
                        ],
                    } as Codegen.CreateCollectionInput,
                });

                await awaitRunningJobs(adminClient, 5000);
                const { collection } = await adminClient.query<
                    Codegen.GetCollectionQuery,
                    Codegen.GetCollectionQueryVariables
                >(GET_COLLECTION, {
                    id: result.createCollection.id,
                });

                expect(collection!.productVariants.items.map(i => i.name)).toEqual([
                    'Laptop 13 inch 8GB',
                    'Laptop 15 inch 8GB',
                    'Laptop 13 inch 16GB',
                    'Laptop 15 inch 16GB',
                    'Curvy Monitor 24 inch',
                    'Curvy Monitor 27 inch',
                ]);
            });
        });

        describe('variantName filter', () => {
            async function createVariantNameFilteredCollection(
                operator: string,
                term: string,
                parentId?: string,
            ): Promise<CollectionFragment> {
                const { createCollection } = await adminClient.query<
                    Codegen.CreateCollectionMutation,
                    Codegen.CreateCollectionMutationVariables
                >(CREATE_COLLECTION, {
                    input: {
                        parentId,
                        translations: [
                            {
                                languageCode: LanguageCode.en,
                                name: `${operator} ${term}`,
                                description: '',
                                slug: `${operator} ${term}`,
                            },
                        ],
                        filters: [
                            {
                                code: variantNameCollectionFilter.code,
                                arguments: [
                                    {
                                        name: 'operator',
                                        value: operator,
                                    },
                                    {
                                        name: 'term',
                                        value: term,
                                    },
                                ],
                            },
                        ],
                    },
                });
                await awaitRunningJobs(adminClient, 5000);
                return createCollection;
            }

            it('contains operator', async () => {
                const collection = await createVariantNameFilteredCollection('contains', 'camera');

                const result = await adminClient.query<
                    Codegen.GetCollectionProductsQuery,
                    Codegen.GetCollectionProductsQueryVariables
                >(GET_COLLECTION_PRODUCT_VARIANTS, {
                    id: collection.id,
                });
                expect(result.collection!.productVariants.items.map(i => i.name)).toEqual([
                    'Instant Camera',
                    'Camera Lens',
                    'SLR Camera',
                ]);
            });

            it('startsWith operator', async () => {
                const collection = await createVariantNameFilteredCollection('startsWith', 'camera');

                const result = await adminClient.query<
                    Codegen.GetCollectionProductsQuery,
                    Codegen.GetCollectionProductsQueryVariables
                >(GET_COLLECTION_PRODUCT_VARIANTS, {
                    id: collection.id,
                });
                expect(result.collection!.productVariants.items.map(i => i.name)).toEqual(['Camera Lens']);
            });

            it('endsWith operator', async () => {
                const collection = await createVariantNameFilteredCollection('endsWith', 'camera');

                const result = await adminClient.query<
                    Codegen.GetCollectionProductsQuery,
                    Codegen.GetCollectionProductsQueryVariables
                >(GET_COLLECTION_PRODUCT_VARIANTS, {
                    id: collection.id,
                });
                expect(result.collection!.productVariants.items.map(i => i.name)).toEqual([
                    'Instant Camera',
                    'SLR Camera',
                ]);
            });

            it('doesNotContain operator', async () => {
                const collection = await createVariantNameFilteredCollection('doesNotContain', 'camera');

                const result = await adminClient.query<
                    Codegen.GetCollectionProductsQuery,
                    Codegen.GetCollectionProductsQueryVariables
                >(GET_COLLECTION_PRODUCT_VARIANTS, {
                    id: collection.id,
                });
                expect(result.collection!.productVariants.items.map(i => i.name)).toEqual([
                    'Laptop 13 inch 8GB',
                    'Laptop 15 inch 8GB',
                    'Laptop 13 inch 16GB',
                    'Laptop 15 inch 16GB',
                    'Curvy Monitor 24 inch',
                    'Curvy Monitor 27 inch',
                    'Gaming PC i7-8700 240GB SSD',
                    'Gaming PC R7-2700 240GB SSD',
                    'Gaming PC i7-8700 120GB SSD',
                    'Gaming PC R7-2700 120GB SSD',
                    'Hard Drive 1TB',
                    'Hard Drive 2TB',
                    'Hard Drive 3TB',
                    'Hard Drive 4TB',
                    'Hard Drive 6TB',
                    'Clacky Keyboard',
                    'USB Cable',
                    'Tripod',
                    'Hat',
                    'Boots',
                ]);
            });

            // https://github.com/vendure-ecommerce/vendure/issues/927
            it('nested variantName filter', async () => {
                const parent = await createVariantNameFilteredCollection('contains', 'lap');

                const parentResult = await adminClient.query<
                    Codegen.GetCollectionProductsQuery,
                    Codegen.GetCollectionProductsQueryVariables
                >(GET_COLLECTION_PRODUCT_VARIANTS, {
                    id: parent.id,
                });

                expect(parentResult.collection?.productVariants.items.map(i => i.name)).toEqual([
                    'Laptop 13 inch 8GB',
                    'Laptop 15 inch 8GB',
                    'Laptop 13 inch 16GB',
                    'Laptop 15 inch 16GB',
                ]);

                const child = await createVariantNameFilteredCollection('contains', 'GB', parent.id);

                const childResult = await adminClient.query<
                    Codegen.GetCollectionProductsQuery,
                    Codegen.GetCollectionProductsQueryVariables
                >(GET_COLLECTION_PRODUCT_VARIANTS, {
                    id: child.id,
                });

                expect(childResult.collection?.productVariants.items.map(i => i.name)).toEqual([
                    'Laptop 13 inch 8GB',
                    'Laptop 15 inch 8GB',
                    'Laptop 13 inch 16GB',
                    'Laptop 15 inch 16GB',
                ]);
            });
        });

        describe('variantId filter', () => {
            it('contains expects variants', async () => {
                const { createCollection } = await adminClient.query<
                    Codegen.CreateCollectionMutation,
                    Codegen.CreateCollectionMutationVariables
                >(CREATE_COLLECTION, {
                    input: {
                        translations: [
                            {
                                languageCode: LanguageCode.en,
                                name: `variantId filter test`,
                                description: '',
                                slug: `variantId-filter-test`,
                            },
                        ],
                        filters: [
                            {
                                code: variantIdCollectionFilter.code,
                                arguments: [
                                    {
                                        name: 'variantIds',
                                        value: `["T_1", "T_4"]`,
                                    },
                                ],
                            },
                        ],
                    },
                });
                await awaitRunningJobs(adminClient, 5000);

                const result = await adminClient.query<
                    Codegen.GetCollectionProductsQuery,
                    Codegen.GetCollectionProductsQueryVariables
                >(GET_COLLECTION_PRODUCT_VARIANTS, {
                    id: createCollection.id,
                });
                expect(result.collection!.productVariants.items.map(i => i.id).sort()).toEqual([
                    'T_1',
                    'T_4',
                ]);
            });
        });

        describe('productId filter', () => {
            it('contains expects variants', async () => {
                const { createCollection } = await adminClient.query<
                    Codegen.CreateCollectionMutation,
                    Codegen.CreateCollectionMutationVariables
                >(CREATE_COLLECTION, {
                    input: {
                        translations: [
                            {
                                languageCode: LanguageCode.en,
                                name: `productId filter test`,
                                description: '',
                                slug: `productId-filter-test`,
                            },
                        ],
                        filters: [
                            {
                                code: productIdCollectionFilter.code,
                                arguments: [
                                    {
                                        name: 'productIds',
                                        value: `["T_2"]`,
                                    },
                                ],
                            },
                        ],
                    },
                });
                await awaitRunningJobs(adminClient, 5000);

                const result = await adminClient.query<
                    Codegen.GetCollectionProductsQuery,
                    Codegen.GetCollectionProductsQueryVariables
                >(GET_COLLECTION_PRODUCT_VARIANTS, {
                    id: createCollection.id,
                });
                expect(result.collection!.productVariants.items.map(i => i.id).sort()).toEqual([
                    'T_5',
                    'T_6',
                ]);
            });
        });

        describe('re-evaluation of contents on changes', () => {
            let products: Codegen.GetProductsWithVariantIdsQuery['products']['items'];

            beforeAll(async () => {
                const result = await adminClient.query<Codegen.GetProductsWithVariantIdsQuery>(gql`
                    query GetProductsWithVariantIds {
                        products(options: { sort: { id: ASC } }) {
                            items {
                                id
                                name
                                variants {
                                    id
                                    name
                                }
                            }
                        }
                    }
                `);
                products = result.products.items;
            });

            it('updates contents when Product is updated', async () => {
                await adminClient.query<
                    Codegen.UpdateProductMutation,
                    Codegen.UpdateProductMutationVariables
                >(UPDATE_PRODUCT, {
                    input: {
                        id: products[1].id,
                        facetValueIds: [
                            getFacetValueId('electronics'),
                            getFacetValueId('computers'),
                            getFacetValueId('pear'),
                        ],
                    },
                });

                await awaitRunningJobs(adminClient, 5000);

                const result = await adminClient.query<
                    Codegen.GetCollectionProductsQuery,
                    Codegen.GetCollectionProductsQueryVariables
                >(GET_COLLECTION_PRODUCT_VARIANTS, { id: pearCollection.id });
                expect(result.collection!.productVariants.items.map(i => i.name)).toEqual([
                    'Laptop 13 inch 8GB',
                    'Laptop 15 inch 8GB',
                    'Laptop 13 inch 16GB',
                    'Laptop 15 inch 16GB',
                    'Curvy Monitor 24 inch',
                    'Curvy Monitor 27 inch',
                    'Instant Camera',
                ]);
            });

            it('updates contents when ProductVariant is updated', async () => {
                const gamingPc240GB = products
                    .find(p => p.name === 'Gaming PC')!
                    .variants.find(v => v.name.includes('240GB'))!;
                await adminClient.query<
                    Codegen.UpdateProductVariantsMutation,
                    Codegen.UpdateProductVariantsMutationVariables
                >(UPDATE_PRODUCT_VARIANTS, {
                    input: [
                        {
                            id: gamingPc240GB.id,
                            facetValueIds: [getFacetValueId('pear')],
                        },
                    ],
                });

                await awaitRunningJobs(adminClient, 5000);

                const result = await adminClient.query<
                    Codegen.GetCollectionProductsQuery,
                    Codegen.GetCollectionProductsQueryVariables
                >(GET_COLLECTION_PRODUCT_VARIANTS, { id: pearCollection.id });
                expect(result.collection!.productVariants.items.map(i => i.name)).toEqual([
                    'Laptop 13 inch 8GB',
                    'Laptop 15 inch 8GB',
                    'Laptop 13 inch 16GB',
                    'Laptop 15 inch 16GB',
                    'Curvy Monitor 24 inch',
                    'Curvy Monitor 27 inch',
                    'Gaming PC i7-8700 240GB SSD',
                    'Instant Camera',
                ]);
            });

            it('correctly filters when ProductVariant and Product both have matching FacetValue', async () => {
                const gamingPc240GB = products
                    .find(p => p.name === 'Gaming PC')!
                    .variants.find(v => v.name.includes('240GB'))!;
                await adminClient.query<
                    Codegen.UpdateProductVariantsMutation,
                    Codegen.UpdateProductVariantsMutationVariables
                >(UPDATE_PRODUCT_VARIANTS, {
                    input: [
                        {
                            id: gamingPc240GB.id,
                            facetValueIds: [getFacetValueId('electronics'), getFacetValueId('pear')],
                        },
                    ],
                });

                await awaitRunningJobs(adminClient, 5000);

                const result = await adminClient.query<
                    Codegen.GetCollectionProductsQuery,
                    Codegen.GetCollectionProductsQueryVariables
                >(GET_COLLECTION_PRODUCT_VARIANTS, { id: pearCollection.id });
                expect(result.collection!.productVariants.items.map(i => i.name)).toEqual([
                    'Laptop 13 inch 8GB',
                    'Laptop 15 inch 8GB',
                    'Laptop 13 inch 16GB',
                    'Laptop 15 inch 16GB',
                    'Curvy Monitor 24 inch',
                    'Curvy Monitor 27 inch',
                    'Gaming PC i7-8700 240GB SSD',
                    'Instant Camera',
                ]);
            });
        });

        describe('filter inheritance', () => {
            let clothesCollectionId: string;

            it('filter inheritance of nested collections (issue #158)', async () => {
                const { createCollection: pearElectronics } = await adminClient.query<
                    Codegen.CreateCollectionSelectVariantsMutation,
                    Codegen.CreateCollectionSelectVariantsMutationVariables
                >(CREATE_COLLECTION_SELECT_VARIANTS, {
                    input: {
                        parentId: electronicsCollection.id,
                        translations: [
                            {
                                languageCode: LanguageCode.en,
                                name: 'pear electronics',
                                description: '',
                                slug: 'pear-electronics',
                            },
                        ],
                        filters: [
                            {
                                code: facetValueCollectionFilter.code,
                                arguments: [
                                    {
                                        name: 'facetValueIds',
                                        value: `["${getFacetValueId('pear')}"]`,
                                    },
                                    {
                                        name: 'containsAny',
                                        value: `false`,
                                    },
                                ],
                            },
                        ],
                    } as Codegen.CreateCollectionInput,
                });

                await awaitRunningJobs(adminClient, 5000);

                const result = await adminClient.query<
                    Codegen.GetCollectionProductsQuery,
                    Codegen.GetCollectionProductsQueryVariables
                >(GET_COLLECTION_PRODUCT_VARIANTS, { id: pearElectronics.id });
                expect(result.collection!.productVariants.items.map(i => i.name)).toEqual([
                    'Laptop 13 inch 8GB',
                    'Laptop 15 inch 8GB',
                    'Laptop 13 inch 16GB',
                    'Laptop 15 inch 16GB',
                    'Curvy Monitor 24 inch',
                    'Curvy Monitor 27 inch',
                    'Gaming PC i7-8700 240GB SSD',
                    'Instant Camera',
                    // no "Hat"
                ]);
            });

            it('child collection with no inheritance', async () => {
                const { createCollection: clothesCollection } = await adminClient.query<
                    Codegen.CreateCollectionSelectVariantsMutation,
                    Codegen.CreateCollectionSelectVariantsMutationVariables
                >(CREATE_COLLECTION_SELECT_VARIANTS, {
                    input: {
                        parentId: electronicsCollection.id,
                        translations: [
                            {
                                languageCode: LanguageCode.en,
                                name: 'clothes',
                                description: '',
                                slug: 'clothes',
                            },
                        ],
                        inheritFilters: false,
                        filters: [
                            {
                                code: facetValueCollectionFilter.code,
                                arguments: [
                                    {
                                        name: 'facetValueIds',
                                        value: `["${getFacetValueId('clothing')}"]`,
                                    },
                                    {
                                        name: 'containsAny',
                                        value: `false`,
                                    },
                                ],
                            },
                        ],
                    } as Codegen.CreateCollectionInput,
                });

                await awaitRunningJobs(adminClient, 5000);

                clothesCollectionId = clothesCollection.id;

                const result = await adminClient.query<
                    Codegen.GetCollectionProductsQuery,
                    Codegen.GetCollectionProductsQueryVariables
                >(GET_COLLECTION_PRODUCT_VARIANTS, { id: clothesCollection.id });
                expect(result.collection!.productVariants.items.map(i => i.name)).toEqual(['Hat', 'Boots']);
            });

            it('grandchild collection with inheritance (root -> no inherit -> inherit', async () => {
                const { createCollection: footwearCollection } = await adminClient.query<
                    Codegen.CreateCollectionSelectVariantsMutation,
                    Codegen.CreateCollectionSelectVariantsMutationVariables
                >(CREATE_COLLECTION_SELECT_VARIANTS, {
                    input: {
                        parentId: clothesCollectionId,
                        translations: [
                            {
                                languageCode: LanguageCode.en,
                                name: 'footwear',
                                description: '',
                                slug: 'footwear',
                            },
                        ],
                        inheritFilters: true,
                        filters: [
                            {
                                code: facetValueCollectionFilter.code,
                                arguments: [
                                    {
                                        name: 'facetValueIds',
                                        value: `["${getFacetValueId('footwear')}"]`,
                                    },
                                    {
                                        name: 'containsAny',
                                        value: `false`,
                                    },
                                ],
                            },
                        ],
                    } as Codegen.CreateCollectionInput,
                });

                await awaitRunningJobs(adminClient, 5000);

                const result = await adminClient.query<
                    Codegen.GetCollectionProductsQuery,
                    Codegen.GetCollectionProductsQueryVariables
                >(GET_COLLECTION_PRODUCT_VARIANTS, { id: footwearCollection.id });
                expect(result.collection!.productVariants.items.map(i => i.name)).toEqual(['Boots']);
            });
        });

        describe('previewCollectionVariants', () => {
            it('returns correct contents', async () => {
                const { previewCollectionVariants } = await adminClient.query<
                    Codegen.PreviewCollectionVariantsQuery,
                    Codegen.PreviewCollectionVariantsQueryVariables
                >(PREVIEW_COLLECTION_VARIANTS, {
                    input: {
                        parentId: electronicsCollection.parent?.id,
                        inheritFilters: true,
                        filters: [
                            {
                                code: facetValueCollectionFilter.code,
                                arguments: [
                                    {
                                        name: 'facetValueIds',
                                        value: `["${getFacetValueId('electronics')}","${getFacetValueId(
                                            'pear',
                                        )}"]`,
                                    },
                                    {
                                        name: 'containsAny',
                                        value: `false`,
                                    },
                                ],
                            },
                        ],
                    },
                });
                expect(previewCollectionVariants.items.map(i => i.name).sort()).toEqual([
                    'Curvy Monitor 24 inch',
                    'Curvy Monitor 27 inch',
                    'Gaming PC i7-8700 240GB SSD',
                    'Instant Camera',
                    'Laptop 13 inch 16GB',
                    'Laptop 13 inch 8GB',
                    'Laptop 15 inch 16GB',
                    'Laptop 15 inch 8GB',
                ]);
            });

            it('works with list options', async () => {
                const { previewCollectionVariants } = await adminClient.query<
                    Codegen.PreviewCollectionVariantsQuery,
                    Codegen.PreviewCollectionVariantsQueryVariables
                >(PREVIEW_COLLECTION_VARIANTS, {
                    input: {
                        parentId: electronicsCollection.parent?.id,
                        inheritFilters: true,
                        filters: [
                            {
                                code: facetValueCollectionFilter.code,
                                arguments: [
                                    {
                                        name: 'facetValueIds',
                                        value: `["${getFacetValueId('electronics')}"]`,
                                    },
                                    {
                                        name: 'containsAny',
                                        value: `false`,
                                    },
                                ],
                            },
                        ],
                    },
                    options: {
                        sort: {
                            name: SortOrder.ASC,
                        },
                        filter: {
                            name: {
                                contains: 'mon',
                            },
                        },
                        take: 5,
                    },
                });
                expect(previewCollectionVariants.items).toEqual([
                    { id: 'T_5', name: 'Curvy Monitor 24 inch' },
                    { id: 'T_6', name: 'Curvy Monitor 27 inch' },
                ]);
            });

            it('takes parent filters into account', async () => {
                const { previewCollectionVariants } = await adminClient.query<
                    Codegen.PreviewCollectionVariantsQuery,
                    Codegen.PreviewCollectionVariantsQueryVariables
                >(PREVIEW_COLLECTION_VARIANTS, {
                    input: {
                        parentId: electronicsCollection.id,
                        inheritFilters: true,
                        filters: [
                            {
                                code: variantNameCollectionFilter.code,
                                arguments: [
                                    {
                                        name: 'operator',
                                        value: 'startsWith',
                                    },
                                    {
                                        name: 'term',
                                        value: 'h',
                                    },
                                ],
                            },
                        ],
                    },
                });
                expect(previewCollectionVariants.items.map(i => i.name).sort()).toEqual([
                    'Hard Drive 1TB',
                    'Hard Drive 2TB',
                    'Hard Drive 3TB',
                    'Hard Drive 4TB',
                    'Hard Drive 6TB',
                ]);
            });

            it('ignores parent filters id inheritFilters set to false', async () => {
                const { previewCollectionVariants } = await adminClient.query<
                    Codegen.PreviewCollectionVariantsQuery,
                    Codegen.PreviewCollectionVariantsQueryVariables
                >(PREVIEW_COLLECTION_VARIANTS, {
                    input: {
                        parentId: electronicsCollection.id,
                        inheritFilters: false,
                        filters: [
                            {
                                code: variantNameCollectionFilter.code,
                                arguments: [
                                    {
                                        name: 'operator',
                                        value: 'startsWith',
                                    },
                                    {
                                        name: 'term',
                                        value: 'h',
                                    },
                                ],
                            },
                        ],
                    },
                });
                expect(previewCollectionVariants.items.map(i => i.name).sort()).toEqual([
                    'Hard Drive 1TB',
                    'Hard Drive 2TB',
                    'Hard Drive 3TB',
                    'Hard Drive 4TB',
                    'Hard Drive 6TB',
                    'Hat',
                ]);
            });

            it('with no parentId, operates at the root level', async () => {
                const { previewCollectionVariants } = await adminClient.query<
                    Codegen.PreviewCollectionVariantsQuery,
                    Codegen.PreviewCollectionVariantsQueryVariables
                >(PREVIEW_COLLECTION_VARIANTS, {
                    input: {
                        inheritFilters: true,
                        filters: [
                            {
                                code: variantNameCollectionFilter.code,
                                arguments: [
                                    {
                                        name: 'operator',
                                        value: 'startsWith',
                                    },
                                    {
                                        name: 'term',
                                        value: 'h',
                                    },
                                ],
                            },
                        ],
                    },
                });
                expect(previewCollectionVariants.items.map(i => i.name).sort()).toEqual([
                    'Hard Drive 1TB',
                    'Hard Drive 2TB',
                    'Hard Drive 3TB',
                    'Hard Drive 4TB',
                    'Hard Drive 6TB',
                    'Hat',
                ]);
            });
        });
    });
    describe('Product collections property', () => {
        it('returns all collections to which the Product belongs', async () => {
            const result = await adminClient.query<
                Codegen.GetCollectionsForProductsQuery,
                Codegen.GetCollectionsForProductsQueryVariables
            >(GET_COLLECTIONS_FOR_PRODUCTS, { term: 'camera' });
            expect(result.products.items[0].collections).toEqual([
                {
                    id: 'T_3',
                    name: 'Electronics',
                },
                {
                    id: 'T_5',
                    name: 'Pear',
                },
                {
                    id: 'T_10',
                    name: 'Electronics Breadcrumbs',
                },
                {
                    id: 'T_15',
                    name: 'Photo AND Pear',
                },
                {
                    id: 'T_16',
                    name: 'Photo OR Pear',
                },
                {
                    id: 'T_18',
                    name: 'contains camera',
                },
                {
                    id: 'T_20',
                    name: 'endsWith camera',
                },
                {
                    id: 'T_26',
                    name: 'pear electronics',
                },
            ]);
        });
    });

    describe('productVariants list', () => {
        it('does not list variants from deleted products', async () => {
            await adminClient.query<Codegen.DeleteProductMutation, Codegen.DeleteProductMutationVariables>(
                DELETE_PRODUCT,
                {
                    id: 'T_2', // curvy monitor
                },
            );
            await awaitRunningJobs(adminClient, 5000);
            const { collection } = await adminClient.query<
                Codegen.GetCollectionProductsQuery,
                Codegen.GetCollectionProductsQueryVariables
            >(GET_COLLECTION_PRODUCT_VARIANTS, {
                id: pearCollection.id,
            });
            expect(collection!.productVariants.items.map(i => i.name)).toEqual([
                'Laptop 13 inch 8GB',
                'Laptop 15 inch 8GB',
                'Laptop 13 inch 16GB',
                'Laptop 15 inch 16GB',
                'Gaming PC i7-8700 240GB SSD',
                'Instant Camera',
            ]);
        });

        // https://github.com/vendure-ecommerce/vendure/issues/1213
        it('does not list deleted variants', async () => {
            await adminClient.query<
                Codegen.DeleteProductVariantMutation,
                Codegen.DeleteProductVariantMutationVariables
            >(DELETE_PRODUCT_VARIANT, {
                id: 'T_18', // Instant Camera
            });
            await awaitRunningJobs(adminClient, 5000);
            const { collection } = await adminClient.query<
                Codegen.GetCollectionProductsQuery,
                Codegen.GetCollectionProductsQueryVariables
            >(GET_COLLECTION_PRODUCT_VARIANTS, {
                id: pearCollection.id,
            });
            expect(collection!.productVariants.items.map(i => i.name)).toEqual([
                'Laptop 13 inch 8GB',
                'Laptop 15 inch 8GB',
                'Laptop 13 inch 16GB',
                'Laptop 15 inch 16GB',
                'Gaming PC i7-8700 240GB SSD',
                // 'Instant Camera',
            ]);
        });

        it('does not list disabled variants in Shop API', async () => {
            await adminClient.query<
                Codegen.UpdateProductVariantsMutation,
                Codegen.UpdateProductVariantsMutationVariables
            >(UPDATE_PRODUCT_VARIANTS, {
                input: [{ id: 'T_1', enabled: false }],
            });
            await awaitRunningJobs(adminClient, 5000);

            const { collection } = await shopClient.query<
                Codegen.GetCollectionProductsQuery,
                Codegen.GetCollectionProductsQueryVariables
            >(GET_COLLECTION_PRODUCT_VARIANTS, {
                id: pearCollection.id,
            });
            expect(collection!.productVariants.items.map(i => i.id).includes('T_1')).toBe(false);
        });

        it('does not list variants of disabled products in Shop API', async () => {
            await adminClient.query<Codegen.UpdateProductMutation, Codegen.UpdateProductMutationVariables>(
                UPDATE_PRODUCT,
                {
                    input: { id: 'T_1', enabled: false },
                },
            );
            await awaitRunningJobs(adminClient, 5000);

            const { collection } = await shopClient.query<
                Codegen.GetCollectionProductsQuery,
                Codegen.GetCollectionProductsQueryVariables
            >(GET_COLLECTION_PRODUCT_VARIANTS, {
                id: pearCollection.id,
            });
            expect(collection!.productVariants.items.map(i => i.id).includes('T_1')).toBe(false);
            expect(collection!.productVariants.items.map(i => i.id).includes('T_2')).toBe(false);
            expect(collection!.productVariants.items.map(i => i.id).includes('T_3')).toBe(false);
            expect(collection!.productVariants.items.map(i => i.id).includes('T_4')).toBe(false);
        });

        it('handles other languages', async () => {
            await adminClient.query<Codegen.UpdateProductMutation, Codegen.UpdateProductMutationVariables>(
                UPDATE_PRODUCT,
                {
                    input: { id: 'T_1', enabled: true },
                },
            );
            await adminClient.query<
                Codegen.UpdateProductVariantsMutation,
                Codegen.UpdateProductVariantsMutationVariables
            >(UPDATE_PRODUCT_VARIANTS, {
                input: [
                    {
                        id: 'T_2',
                        translations: [{ languageCode: LanguageCode.de, name: 'Taschenrechner 15 Zoll' }],
                    },
                ],
            });
            const { collection } = await shopClient.query<
                Codegen.GetCollectionProductsQuery,
                Codegen.GetCollectionProductsQueryVariables
            >(
                GET_COLLECTION_PRODUCT_VARIANTS,
                {
                    id: pearCollection.id,
                },
                { languageCode: LanguageCode.de },
            );
            expect(collection!.productVariants.items.map(i => i.name)).toEqual([
                'Taschenrechner 15 Zoll',
                'Laptop 13 inch 16GB',
                'Laptop 15 inch 16GB',
                'Gaming PC i7-8700 240GB SSD',
            ]);
        });
    });

    function getFacetValueId(code: string): string {
        const match = facetValues.find(fv => fv.code === code);
        if (!match) {
            throw new Error(`Could not find a FacetValue with the code "${code}"`);
        }
        return match.id;
    }
});

export const GET_COLLECTION = gql`
    query GetCollection($id: ID, $slug: String, $variantListOptions: ProductVariantListOptions) {
        collection(id: $id, slug: $slug) {
            ...Collection
            productVariants(options: $variantListOptions) {
                items {
                    id
                    name
                    price
                }
            }
        }
    }
    ${COLLECTION_FRAGMENT}
`;

export const MOVE_COLLECTION = gql`
    mutation MoveCollection($input: MoveCollectionInput!) {
        moveCollection(input: $input) {
            ...Collection
        }
    }
    ${COLLECTION_FRAGMENT}
`;

const GET_FACET_VALUES = gql`
    query GetFacetValues {
        facets {
            items {
                values {
                    ...FacetValue
                }
            }
        }
    }
    ${FACET_VALUE_FRAGMENT}
`;

const GET_COLLECTION_PRODUCT_VARIANTS = gql`
    query GetCollectionProducts($id: ID!) {
        collection(id: $id) {
            productVariants(options: { sort: { id: ASC } }) {
                items {
                    id
                    name
                    facetValues {
                        code
                    }
                    productId
                }
            }
        }
    }
`;

const CREATE_COLLECTION_SELECT_VARIANTS = gql`
    mutation CreateCollectionSelectVariants($input: CreateCollectionInput!) {
        createCollection(input: $input) {
            id
            productVariants {
                items {
                    name
                }
                totalItems
            }
        }
    }
`;

const GET_COLLECTION_BREADCRUMBS = gql`
    query GetCollectionBreadcrumbs($id: ID!) {
        collection(id: $id) {
            breadcrumbs {
                id
                name
                slug
            }
        }
    }
`;

const GET_COLLECTIONS_FOR_PRODUCTS = gql`
    query GetCollectionsForProducts($term: String!) {
        products(options: { filter: { name: { contains: $term } } }) {
            items {
                id
                name
                collections {
                    id
                    name
                }
            }
        }
    }
`;

const DELETE_COLLECTION = gql`
    mutation DeleteCollection($id: ID!) {
        deleteCollection(id: $id) {
            result
            message
        }
    }
`;

const GET_PRODUCT_COLLECTIONS = gql`
    query GetProductCollections($id: ID!) {
        product(id: $id) {
            id
            collections {
                id
                name
            }
        }
    }
`;

const GET_PRODUCT_COLLECTIONS_WITH_PARENT = gql`
    query GetProductCollectionsWithParent($id: ID!) {
        product(id: $id) {
            id
            collections {
                id
                name
                parent {
                    id
                    name
                }
            }
        }
    }
`;

const GET_COLLECTION_NESTED_PARENTS = gql`
    query GetCollectionNestedParents {
        collections {
            items {
                id
                name
                parent {
                    name
                    parent {
                        name
                        parent {
                            name
                        }
                    }
                }
            }
        }
    }
`;

const PREVIEW_COLLECTION_VARIANTS = gql`
    query PreviewCollectionVariants(
        $input: PreviewCollectionVariantsInput!
        $options: ProductVariantListOptions
    ) {
        previewCollectionVariants(input: $input, options: $options) {
            items {
                id
                name
            }
            totalItems
        }
    }
`;<|MERGE_RESOLUTION|>--- conflicted
+++ resolved
@@ -16,19 +16,7 @@
 
 import { COLLECTION_FRAGMENT, FACET_VALUE_FRAGMENT } from './graphql/fragments';
 import {
-<<<<<<< HEAD
     CollectionFragment,
-=======
-    Collection,
-    CreateChannel,
-    CreateCollection,
-    CreateCollectionInput,
-    CreateCollectionSelectVariants,
-    CurrencyCode,
-    DeleteCollection,
-    DeleteProduct,
-    DeleteProductVariant,
->>>>>>> ed00386b
     DeletionResult,
     FacetValueFragment,
     LanguageCode,
@@ -58,22 +46,13 @@
 
     let assets: Codegen.GetAssetListQuery['assets']['items'];
     let facetValues: FacetValueFragment[];
-<<<<<<< HEAD
     let electronicsCollection: CollectionFragment;
     let computersCollection: CollectionFragment;
     let pearCollection: CollectionFragment;
     let electronicsBreadcrumbsCollection: CollectionFragment;
     let computersBreadcrumbsCollection: CollectionFragment;
     let pearBreadcrumbsCollection: CollectionFragment;
-=======
-    let electronicsCollection: Collection.Fragment;
-    let computersCollection: Collection.Fragment;
-    let pearCollection: Collection.Fragment;
-    let electronicsBreadcrumbsCollection: Collection.Fragment;
-    let computersBreadcrumbsCollection: Collection.Fragment;
-    let pearBreadcrumbsCollection: Collection.Fragment;
     const SECOND_CHANNEL_TOKEN = 'second_channel_token';
->>>>>>> ed00386b
 
     beforeAll(async () => {
         await server.init({
@@ -98,17 +77,20 @@
             (values, facet) => [...values, ...facet.values],
             [] as FacetValueFragment[],
         );
-        await adminClient.query<CreateChannel.Mutation, CreateChannel.Variables>(CREATE_CHANNEL, {
-            input: {
-                code: 'second-channel',
-                token: SECOND_CHANNEL_TOKEN,
-                defaultLanguageCode: LanguageCode.en,
-                currencyCode: CurrencyCode.USD,
-                pricesIncludeTax: true,
-                defaultShippingZoneId: 'T_1',
-                defaultTaxZoneId: 'T_1',
+        await adminClient.query<Codegen.CreateChannelMutation, Codegen.CreateChannelMutationVariables>(
+            CREATE_CHANNEL,
+            {
+                input: {
+                    code: 'second-channel',
+                    token: SECOND_CHANNEL_TOKEN,
+                    defaultLanguageCode: LanguageCode.en,
+                    currencyCode: CurrencyCode.USD,
+                    pricesIncludeTax: true,
+                    defaultShippingZoneId: 'T_1',
+                    defaultTaxZoneId: 'T_1',
+                },
             },
-        });
+        );
     }, TEST_SETUP_TIMEOUT_MS);
 
     afterAll(async () => {
@@ -299,8 +281,41 @@
                 'zubehor-2',
             );
         });
-<<<<<<< HEAD
-        it('creates a root collection to became a 1st level collection later #779', async () => {
+
+        it('creates the duplicate slug without suffix in another channel', async () => {
+            adminClient.setChannelToken(SECOND_CHANNEL_TOKEN);
+            const { createCollection } = await adminClient.query<
+                Codegen.CreateCollectionMutation,
+                Codegen.CreateCollectionMutationVariables
+            >(CREATE_COLLECTION, {
+                input: {
+                    translations: [
+                        {
+                            languageCode: LanguageCode.en,
+                            name: 'Accessories',
+                            description: '',
+                            slug: 'Accessories',
+                        },
+                        {
+                            languageCode: LanguageCode.de,
+                            name: 'Zubehör',
+                            description: '',
+                            slug: 'Zubehör',
+                        },
+                    ],
+                    filters: [],
+                },
+            });
+            expect(createCollection.translations.find(t => t.languageCode === LanguageCode.en)?.slug).toBe(
+                'accessories',
+            );
+            expect(createCollection.translations.find(t => t.languageCode === LanguageCode.de)?.slug).toBe(
+                'zubehor',
+            );
+        });
+
+        it('creates a root collection to become a 1st level collection later #779', async () => {
+            adminClient.setChannelToken(E2E_DEFAULT_CHANNEL_TOKEN);
             const result = await adminClient.query<
                 Codegen.CreateCollectionMutation,
                 Codegen.CreateCollectionMutationVariables
@@ -331,73 +346,6 @@
                             slug: 'computers_breadcrumbs',
                         },
                     ],
-=======
-
-        it('creates the duplicate slug without suffix in another channel', async () => {
-            adminClient.setChannelToken(SECOND_CHANNEL_TOKEN);
-            const { createCollection } = await adminClient.query<
-                CreateCollection.Mutation,
-                CreateCollection.Variables
-            >(CREATE_COLLECTION, {
-                input: {
-                    translations: [
-                        {
-                            languageCode: LanguageCode.en,
-                            name: 'Accessories',
-                            description: '',
-                            slug: 'Accessories',
-                        },
-                        {
-                            languageCode: LanguageCode.de,
-                            name: 'Zubehör',
-                            description: '',
-                            slug: 'Zubehör',
-                        },
-                    ],
-                    filters: [],
-                },
-            });
-            expect(createCollection.translations.find(t => t.languageCode === LanguageCode.en)?.slug).toBe(
-                'accessories',
-            );
-            expect(createCollection.translations.find(t => t.languageCode === LanguageCode.de)?.slug).toBe(
-                'zubehor',
-            );
-        });
-
-        it('creates a root collection to become a 1st level collection later #779', async () => {
-            adminClient.setChannelToken(E2E_DEFAULT_CHANNEL_TOKEN);
-            const result = await adminClient.query<CreateCollection.Mutation, CreateCollection.Variables>(
-                CREATE_COLLECTION,
-                {
-                    input: {
-                        assetIds: [assets[0].id, assets[1].id],
-                        featuredAssetId: assets[1].id,
-                        filters: [
-                            {
-                                code: facetValueCollectionFilter.code,
-                                arguments: [
-                                    {
-                                        name: 'facetValueIds',
-                                        value: `["${getFacetValueId('computers')}"]`,
-                                    },
-                                    {
-                                        name: 'containsAny',
-                                        value: `false`,
-                                    },
-                                ],
-                            },
-                        ],
-                        translations: [
-                            {
-                                languageCode: LanguageCode.en,
-                                name: 'Computers Breadcrumbs',
-                                description: '',
-                                slug: 'computers_breadcrumbs',
-                            },
-                        ],
-                    },
->>>>>>> ed00386b
                 },
             });
 
@@ -967,19 +915,22 @@
 
         // https://github.com/vendure-ecommerce/vendure/issues/1595
         it('children correctly ordered', async () => {
-            await adminClient.query<MoveCollection.Mutation, MoveCollection.Variables>(MOVE_COLLECTION, {
-                input: {
-                    collectionId: computersCollection.id,
-                    parentId: 'T_1',
-                    index: 4,
-                },
-            });
-            const result = await adminClient.query<GetCollection.Query, GetCollection.Variables>(
-                GET_COLLECTION,
-                {
-                    id: 'T_1',
+            await adminClient.query<Codegen.MoveCollectionMutation, Codegen.MoveCollectionMutationVariables>(
+                MOVE_COLLECTION,
+                {
+                    input: {
+                        collectionId: computersCollection.id,
+                        parentId: 'T_1',
+                        index: 4,
+                    },
                 },
             );
+            const result = await adminClient.query<
+                Codegen.GetCollectionQuery,
+                Codegen.GetCollectionQueryVariables
+            >(GET_COLLECTION, {
+                id: 'T_1',
+            });
             if (!result.collection) {
                 fail(`did not return the collection`);
                 return;
@@ -1168,6 +1119,10 @@
                 { id: 'T_3', name: 'Electronics' },
                 { id: 'T_4', name: 'Computers' },
                 { id: 'T_5', name: 'Pear' },
+                {
+                    id: 'T_8',
+                    name: 'Computers Breadcrumbs',
+                },
                 {
                     id: 'T_9',
                     name: 'Computers Breadcrumbs',
