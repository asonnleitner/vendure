--- conflicted
+++ resolved
@@ -10,7 +10,7 @@
 import path from 'path';
 
 import { initialData } from '../../../e2e-common/e2e-initial-data';
-import { TEST_SETUP_TIMEOUT_MS, testConfig } from '../../../e2e-common/test-config';
+import { testConfig, TEST_SETUP_TIMEOUT_MS } from '../../../e2e-common/test-config';
 
 import {
     ChannelFragment,
@@ -243,7 +243,7 @@
     });
 
     it('createRole with no channelId implicitly uses active channel', async () => {
-<<<<<<< HEAD
+        await adminClient.asSuperAdmin();
         const { createRole } = await adminClient.query<
             Codegen.CreateRoleMutation,
             Codegen.CreateRoleMutationVariables
@@ -252,17 +252,6 @@
                 description: 'update second channel catalog',
                 code: 'update-second-channel-catalog',
                 permissions: [Permission.UpdateCatalog],
-=======
-        await adminClient.asSuperAdmin();
-        const { createRole } = await adminClient.query<CreateRole.Mutation, CreateRole.Variables>(
-            CREATE_ROLE,
-            {
-                input: {
-                    description: 'update second channel catalog',
-                    code: 'update-second-channel-catalog',
-                    permissions: [Permission.UpdateCatalog],
-                },
->>>>>>> a866a515
             },
         });
 
