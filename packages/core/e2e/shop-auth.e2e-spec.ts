/* tslint:disable:no-non-null-assertion */
import { OnModuleInit } from '@nestjs/common';
import { ErrorCode, RegisterCustomerInput } from '@vendure/common/lib/generated-shop-types';
import { pick } from '@vendure/common/lib/pick';
import {
    AccountRegistrationEvent,
    EventBus,
    EventBusModule,
    IdentifierChangeEvent,
    IdentifierChangeRequestEvent,
    mergeConfig,
    PasswordResetEvent,
    PasswordValidationStrategy,
    RequestContext,
    VendurePlugin,
} from '@vendure/core';
import { createErrorResultGuard, createTestEnvironment, ErrorResultGuard } from '@vendure/testing';
import { DocumentNode } from 'graphql';
import gql from 'graphql-tag';
import path from 'path';

import { initialData } from '../../../e2e-common/e2e-initial-data';
import { testConfig, TEST_SETUP_TIMEOUT_MS } from '../../../e2e-common/test-config';
import { PasswordValidationError } from '../src/common/error/generated-graphql-shop-errors';

<<<<<<< HEAD
import * as Codegen from './graphql/generated-e2e-admin-types';
import { HistoryEntryType, Permission } from './graphql/generated-e2e-admin-types';
import * as CodegenShop from './graphql/generated-e2e-shop-types';
import { CurrentUserShopFragment } from './graphql/generated-e2e-shop-types';
=======
import {
    CreateAdministrator,
    CreateRole,
    GetCustomer,
    GetCustomerHistory,
    GetCustomerList,
    GetCustomerListQuery,
    GetCustomerListQueryVariables,
    HistoryEntryType,
    Permission,
} from './graphql/generated-e2e-admin-types';
import {
    CurrentUserShopFragment,
    GetActiveCustomer,
    RefreshToken,
    Register,
    RequestPasswordReset,
    RequestUpdateEmailAddress,
    ResetPassword,
    UpdateEmailAddress,
    Verify,
} from './graphql/generated-e2e-shop-types';
>>>>>>> 87a0ba3e
import {
    CREATE_ADMINISTRATOR,
    CREATE_ROLE,
    GET_CUSTOMER,
    GET_CUSTOMER_HISTORY,
    GET_CUSTOMER_LIST,
} from './graphql/shared-definitions';
import {
    GET_ACTIVE_CUSTOMER,
    REFRESH_TOKEN,
    REGISTER_ACCOUNT,
    REQUEST_PASSWORD_RESET,
    REQUEST_UPDATE_EMAIL_ADDRESS,
    RESET_PASSWORD,
    UPDATE_EMAIL_ADDRESS,
    VERIFY_EMAIL,
} from './graphql/shop-definitions';

let sendEmailFn: jest.Mock;

/**
 * This mock plugin simulates an EmailPlugin which would send emails
 * on the registration & password reset events.
 */
@VendurePlugin({
    imports: [EventBusModule],
})
class TestEmailPlugin implements OnModuleInit {
    constructor(private eventBus: EventBus) {}

    onModuleInit() {
        this.eventBus.ofType(AccountRegistrationEvent).subscribe(event => {
            sendEmailFn(event);
        });
        this.eventBus.ofType(PasswordResetEvent).subscribe(event => {
            sendEmailFn(event);
        });
        this.eventBus.ofType(IdentifierChangeRequestEvent).subscribe(event => {
            sendEmailFn(event);
        });
        this.eventBus.ofType(IdentifierChangeEvent).subscribe(event => {
            sendEmailFn(event);
        });
    }
}

const successErrorGuard: ErrorResultGuard<{ success: boolean }> = createErrorResultGuard(
    input => input.success != null,
);

const currentUserErrorGuard: ErrorResultGuard<CurrentUserShopFragment> = createErrorResultGuard(
    input => input.identifier != null,
);

class TestPasswordValidationStrategy implements PasswordValidationStrategy {
    validate(ctx: RequestContext, password: string): boolean | string {
        if (password === 'test') {
            // allow the default seed data password
            return true;
        }
        if (password.length < 8) {
            return 'Password must be more than 8 characters';
        }
        if (password === '12345678') {
            return `Don't use 12345678!`;
        }
        return true;
    }
}

describe('Shop auth & accounts', () => {
    const { server, adminClient, shopClient } = createTestEnvironment(
        mergeConfig(testConfig(), {
            plugins: [TestEmailPlugin as any],
            authOptions: {
                passwordValidationStrategy: new TestPasswordValidationStrategy(),
            },
        }),
    );

    beforeAll(async () => {
        await server.init({
            initialData,
            productsCsvPath: path.join(__dirname, 'fixtures/e2e-products-minimal.csv'),
            customerCount: 2,
        });
        await adminClient.asSuperAdmin();
    }, TEST_SETUP_TIMEOUT_MS);

    afterAll(async () => {
        await server.destroy();
    });

    describe('customer account creation with deferred password', () => {
        const password = 'password';
        const emailAddress = 'test1@test.com';
        let verificationToken: string;
        let newCustomerId: string;

        beforeEach(() => {
            sendEmailFn = jest.fn();
        });

        it('does not return error result on email address conflict', async () => {
            // To prevent account enumeration attacks
            const { customers } = await adminClient.query<Codegen.GetCustomerListQuery>(GET_CUSTOMER_LIST);
            const input: RegisterCustomerInput = {
                firstName: 'Duplicate',
                lastName: 'Person',
                phoneNumber: '123456',
                emailAddress: customers.items[0].emailAddress,
            };
            const { registerCustomerAccount } = await shopClient.query<
                CodegenShop.RegisterMutation,
                CodegenShop.RegisterMutationVariables
            >(REGISTER_ACCOUNT, {
                input,
            });
            successErrorGuard.assertSuccess(registerCustomerAccount);
        });

        it('register a new account without password', async () => {
            const verificationTokenPromise = getVerificationTokenPromise();
            const input: RegisterCustomerInput = {
                firstName: 'Sean',
                lastName: 'Tester',
                phoneNumber: '123456',
                emailAddress,
            };
            const { registerCustomerAccount } = await shopClient.query<
                CodegenShop.RegisterMutation,
                CodegenShop.RegisterMutationVariables
            >(REGISTER_ACCOUNT, {
                input,
            });
            successErrorGuard.assertSuccess(registerCustomerAccount);

            verificationToken = await verificationTokenPromise;

            expect(registerCustomerAccount.success).toBe(true);
            expect(sendEmailFn).toHaveBeenCalled();
            expect(verificationToken).toBeDefined();

            const { customers } = await adminClient.query<
                Codegen.GetCustomerListQuery,
                Codegen.GetCustomerListQueryVariables
            >(GET_CUSTOMER_LIST, {
                options: {
                    filter: {
                        emailAddress: {
                            eq: emailAddress,
                        },
                    },
                },
            });

            expect(
                pick(customers.items[0], ['firstName', 'lastName', 'emailAddress', 'phoneNumber']),
            ).toEqual(input);
        });

        it('issues a new token if attempting to register a second time', async () => {
            const sendEmail = new Promise<string>(resolve => {
                sendEmailFn.mockImplementation((event: AccountRegistrationEvent) => {
                    resolve(event.user.getNativeAuthenticationMethod().verificationToken!);
                });
            });
            const input: RegisterCustomerInput = {
                firstName: 'Sean',
                lastName: 'Tester',
                emailAddress,
            };
            const { registerCustomerAccount } = await shopClient.query<
                CodegenShop.RegisterMutation,
                CodegenShop.RegisterMutationVariables
            >(REGISTER_ACCOUNT, {
                input,
            });
            successErrorGuard.assertSuccess(registerCustomerAccount);

            const newVerificationToken = await sendEmail;

            expect(registerCustomerAccount.success).toBe(true);
            expect(sendEmailFn).toHaveBeenCalled();
            expect(newVerificationToken).not.toBe(verificationToken);

            verificationToken = newVerificationToken;
        });

        it('refreshCustomerVerification issues a new token', async () => {
            const sendEmail = new Promise<string>(resolve => {
                sendEmailFn.mockImplementation((event: AccountRegistrationEvent) => {
                    resolve(event.user.getNativeAuthenticationMethod().verificationToken!);
                });
            });
            const { refreshCustomerVerification } = await shopClient.query<
                CodegenShop.RefreshTokenMutation,
                CodegenShop.RefreshTokenMutationVariables
            >(REFRESH_TOKEN, { emailAddress });
            successErrorGuard.assertSuccess(refreshCustomerVerification);
            const newVerificationToken = await sendEmail;

            expect(refreshCustomerVerification.success).toBe(true);
            expect(sendEmailFn).toHaveBeenCalled();
            expect(newVerificationToken).not.toBe(verificationToken);

            verificationToken = newVerificationToken;
        });

        it('refreshCustomerVerification does nothing with an unrecognized emailAddress', async () => {
            const { refreshCustomerVerification } = await shopClient.query<
                CodegenShop.RefreshTokenMutation,
                CodegenShop.RefreshTokenMutationVariables
            >(REFRESH_TOKEN, {
                emailAddress: 'never-been-registered@test.com',
            });
            successErrorGuard.assertSuccess(refreshCustomerVerification);
            await waitForSendEmailFn();

            expect(refreshCustomerVerification.success).toBe(true);
            expect(sendEmailFn).not.toHaveBeenCalled();
        });

        it('login fails before verification', async () => {
            const result = await shopClient.asUserWithCredentials(emailAddress, '');
            expect(result.errorCode).toBe(ErrorCode.INVALID_CREDENTIALS_ERROR);
        });

        it('verification fails with wrong token', async () => {
            const { verifyCustomerAccount } = await shopClient.query<
                CodegenShop.VerifyMutation,
                CodegenShop.VerifyMutationVariables
            >(VERIFY_EMAIL, {
                password,
                token: 'bad-token',
            });
            currentUserErrorGuard.assertErrorResult(verifyCustomerAccount);

            expect(verifyCustomerAccount.message).toBe(`Verification token not recognized`);
            expect(verifyCustomerAccount.errorCode).toBe(ErrorCode.VERIFICATION_TOKEN_INVALID_ERROR);
        });

        it('verification fails with no password', async () => {
            const { verifyCustomerAccount } = await shopClient.query<
                CodegenShop.VerifyMutation,
                CodegenShop.VerifyMutationVariables
            >(VERIFY_EMAIL, {
                token: verificationToken,
            });
            currentUserErrorGuard.assertErrorResult(verifyCustomerAccount);

            expect(verifyCustomerAccount.message).toBe(`A password must be provided.`);
            expect(verifyCustomerAccount.errorCode).toBe(ErrorCode.MISSING_PASSWORD_ERROR);
        });

        it('verification fails with invalid password', async () => {
            const { verifyCustomerAccount } = await shopClient.query<
                CodegenShop.VerifyMutation,
                CodegenShop.VerifyMutationVariables
            >(VERIFY_EMAIL, {
                token: verificationToken,
                password: '2short',
            });
            currentUserErrorGuard.assertErrorResult(verifyCustomerAccount);

            expect(verifyCustomerAccount.message).toBe(`Password is invalid`);
            expect((verifyCustomerAccount as PasswordValidationError).validationErrorMessage).toBe(
                `Password must be more than 8 characters`,
            );
            expect(verifyCustomerAccount.errorCode).toBe(ErrorCode.PASSWORD_VALIDATION_ERROR);
        });

        it('verification succeeds with password and correct token', async () => {
            const { verifyCustomerAccount } = await shopClient.query<
                CodegenShop.VerifyMutation,
                CodegenShop.VerifyMutationVariables
            >(VERIFY_EMAIL, {
                password,
                token: verificationToken,
            });
            currentUserErrorGuard.assertSuccess(verifyCustomerAccount);

            expect(verifyCustomerAccount.identifier).toBe('test1@test.com');
            const { activeCustomer } = await shopClient.query<CodegenShop.GetActiveCustomerQuery>(
                GET_ACTIVE_CUSTOMER,
            );
            newCustomerId = activeCustomer!.id;
        });

        it('registration silently fails if attempting to register an email already verified', async () => {
            const input: RegisterCustomerInput = {
                firstName: 'Dodgy',
                lastName: 'Hacker',
                emailAddress,
            };
            const { registerCustomerAccount } = await shopClient.query<
                CodegenShop.RegisterMutation,
                CodegenShop.RegisterMutationVariables
            >(REGISTER_ACCOUNT, {
                input,
            });
            successErrorGuard.assertSuccess(registerCustomerAccount);

            await waitForSendEmailFn();
            expect(registerCustomerAccount.success).toBe(true);
            expect(sendEmailFn).not.toHaveBeenCalled();
        });

        it('verification fails if attempted a second time', async () => {
            const { verifyCustomerAccount } = await shopClient.query<
                CodegenShop.VerifyMutation,
                CodegenShop.VerifyMutationVariables
            >(VERIFY_EMAIL, {
                password,
                token: verificationToken,
            });
            currentUserErrorGuard.assertErrorResult(verifyCustomerAccount);

            expect(verifyCustomerAccount.message).toBe(`Verification token not recognized`);
            expect(verifyCustomerAccount.errorCode).toBe(ErrorCode.VERIFICATION_TOKEN_INVALID_ERROR);
        });

        it('customer history contains entries for registration & verification', async () => {
            const { customer } = await adminClient.query<
                Codegen.GetCustomerHistoryQuery,
                Codegen.GetCustomerHistoryQueryVariables
            >(GET_CUSTOMER_HISTORY, {
                id: newCustomerId,
            });

            expect(customer?.history.items.map(pick(['type', 'data']))).toEqual([
                {
                    type: HistoryEntryType.CUSTOMER_REGISTERED,
                    data: {
                        strategy: 'native',
                    },
                },
                {
                    // second entry because we register twice above
                    type: HistoryEntryType.CUSTOMER_REGISTERED,
                    data: {
                        strategy: 'native',
                    },
                },
                {
                    type: HistoryEntryType.CUSTOMER_VERIFIED,
                    data: {
                        strategy: 'native',
                    },
                },
            ]);
        });
    });

    describe('customer account creation with up-front password', () => {
        const password = 'password';
        const emailAddress = 'test2@test.com';
        let verificationToken: string;

        it('registerCustomerAccount fails with invalid password', async () => {
            const input: RegisterCustomerInput = {
                firstName: 'Lu',
                lastName: 'Tester',
                phoneNumber: '443324',
                emailAddress,
                password: '12345678',
            };
            const { registerCustomerAccount } = await shopClient.query<
                CodegenShop.RegisterMutation,
                CodegenShop.RegisterMutationVariables
            >(REGISTER_ACCOUNT, {
                input,
            });
            successErrorGuard.assertErrorResult(registerCustomerAccount);
            expect(registerCustomerAccount.errorCode).toBe(ErrorCode.PASSWORD_VALIDATION_ERROR);
            expect(registerCustomerAccount.message).toBe(`Password is invalid`);
            expect((registerCustomerAccount as PasswordValidationError).validationErrorMessage).toBe(
                `Don't use 12345678!`,
            );
        });

        it('register a new account with password', async () => {
            const verificationTokenPromise = getVerificationTokenPromise();
            const input: RegisterCustomerInput = {
                firstName: 'Lu',
                lastName: 'Tester',
                phoneNumber: '443324',
                emailAddress,
                password,
            };
            const { registerCustomerAccount } = await shopClient.query<
                CodegenShop.RegisterMutation,
                CodegenShop.RegisterMutationVariables
            >(REGISTER_ACCOUNT, {
                input,
            });
            successErrorGuard.assertSuccess(registerCustomerAccount);

            verificationToken = await verificationTokenPromise;

            expect(registerCustomerAccount.success).toBe(true);
            expect(sendEmailFn).toHaveBeenCalled();
            expect(verificationToken).toBeDefined();

            const { customers } = await adminClient.query<
                Codegen.GetCustomerListQuery,
                Codegen.GetCustomerListQueryVariables
            >(GET_CUSTOMER_LIST, {
                options: {
                    filter: {
                        emailAddress: {
                            eq: emailAddress,
                        },
                    },
                },
            });

            expect(
                pick(customers.items[0], ['firstName', 'lastName', 'emailAddress', 'phoneNumber']),
            ).toEqual(pick(input, ['firstName', 'lastName', 'emailAddress', 'phoneNumber']));
        });

        it('login fails before verification', async () => {
            const result = await shopClient.asUserWithCredentials(emailAddress, password);
            expect(result.errorCode).toBe(ErrorCode.NOT_VERIFIED_ERROR);
            expect(result.message).toBe('Please verify this email address before logging in');
        });

        it('verification fails with password', async () => {
            const { verifyCustomerAccount } = await shopClient.query<
                CodegenShop.VerifyMutation,
                CodegenShop.VerifyMutationVariables
            >(VERIFY_EMAIL, {
                token: verificationToken,
                password: 'new password',
            });
            currentUserErrorGuard.assertErrorResult(verifyCustomerAccount);

            expect(verifyCustomerAccount.message).toBe(`A password has already been set during registration`);
            expect(verifyCustomerAccount.errorCode).toBe(ErrorCode.PASSWORD_ALREADY_SET_ERROR);
        });

        it('verification succeeds with no password and correct token', async () => {
            const { verifyCustomerAccount } = await shopClient.query<
                CodegenShop.VerifyMutation,
                CodegenShop.VerifyMutationVariables
            >(VERIFY_EMAIL, {
                token: verificationToken,
            });
            currentUserErrorGuard.assertSuccess(verifyCustomerAccount);

            expect(verifyCustomerAccount.identifier).toBe('test2@test.com');
            const { activeCustomer } = await shopClient.query<CodegenShop.GetActiveCustomerQuery>(
                GET_ACTIVE_CUSTOMER,
            );
        });
    });

    describe('password reset', () => {
        let passwordResetToken: string;
        let customer: Codegen.GetCustomerQuery['customer'];

        beforeAll(async () => {
            const result = await adminClient.query<
                Codegen.GetCustomerQuery,
                Codegen.GetCustomerQueryVariables
            >(GET_CUSTOMER, {
                id: 'T_1',
            });
            customer = result.customer!;
        });

        beforeEach(() => {
            sendEmailFn = jest.fn();
        });

        it('requestPasswordReset silently fails with invalid identifier', async () => {
            const { requestPasswordReset } = await shopClient.query<
                CodegenShop.RequestPasswordResetMutation,
                CodegenShop.RequestPasswordResetMutationVariables
            >(REQUEST_PASSWORD_RESET, {
                identifier: 'invalid-identifier',
            });
            successErrorGuard.assertSuccess(requestPasswordReset);

            await waitForSendEmailFn();
            expect(requestPasswordReset.success).toBe(true);
            expect(sendEmailFn).not.toHaveBeenCalled();
            expect(passwordResetToken).not.toBeDefined();
        });

        it('requestPasswordReset sends reset token', async () => {
            const passwordResetTokenPromise = getPasswordResetTokenPromise();
            const { requestPasswordReset } = await shopClient.query<
                CodegenShop.RequestPasswordResetMutation,
                CodegenShop.RequestPasswordResetMutationVariables
            >(REQUEST_PASSWORD_RESET, {
                identifier: customer!.emailAddress,
            });
            successErrorGuard.assertSuccess(requestPasswordReset);

            passwordResetToken = await passwordResetTokenPromise;

            expect(requestPasswordReset.success).toBe(true);
            expect(sendEmailFn).toHaveBeenCalled();
            expect(passwordResetToken).toBeDefined();
        });

        it('resetPassword returns error result with wrong token', async () => {
            const { resetPassword } = await shopClient.query<
                CodegenShop.ResetPasswordMutation,
                CodegenShop.ResetPasswordMutationVariables
            >(RESET_PASSWORD, {
                password: 'newPassword',
                token: 'bad-token',
            });
            currentUserErrorGuard.assertErrorResult(resetPassword);

            expect(resetPassword.message).toBe(`Password reset token not recognized`);
            expect(resetPassword.errorCode).toBe(ErrorCode.PASSWORD_RESET_TOKEN_INVALID_ERROR);
        });

        it('resetPassword fails with invalid password', async () => {
            const { resetPassword } = await shopClient.query<
                CodegenShop.ResetPasswordMutation,
                CodegenShop.ResetPasswordMutationVariables
            >(RESET_PASSWORD, {
                token: passwordResetToken,
                password: '2short',
            });
            currentUserErrorGuard.assertErrorResult(resetPassword);

            expect(resetPassword.message).toBe(`Password is invalid`);
            expect((resetPassword as PasswordValidationError).validationErrorMessage).toBe(
                `Password must be more than 8 characters`,
            );
            expect(resetPassword.errorCode).toBe(ErrorCode.PASSWORD_VALIDATION_ERROR);
        });

        it('resetPassword works with valid token', async () => {
            const { resetPassword } = await shopClient.query<
                CodegenShop.ResetPasswordMutation,
                CodegenShop.ResetPasswordMutationVariables
            >(RESET_PASSWORD, {
                token: passwordResetToken,
                password: 'newPassword',
            });
            currentUserErrorGuard.assertSuccess(resetPassword);

            expect(resetPassword.identifier).toBe(customer!.emailAddress);

            const loginResult = await shopClient.asUserWithCredentials(customer!.emailAddress, 'newPassword');
            expect(loginResult.identifier).toBe(customer!.emailAddress);
        });

        it('customer history for password reset', async () => {
            const result = await adminClient.query<
                Codegen.GetCustomerHistoryQuery,
                Codegen.GetCustomerHistoryQueryVariables
            >(GET_CUSTOMER_HISTORY, {
                id: customer!.id,
                options: {
                    // skip CUSTOMER_ADDRESS_CREATED entry
                    skip: 3,
                },
            });

            expect(result.customer?.history.items.map(pick(['type', 'data']))).toEqual([
                {
                    type: HistoryEntryType.CUSTOMER_PASSWORD_RESET_REQUESTED,
                    data: {},
                },
                {
                    type: HistoryEntryType.CUSTOMER_PASSWORD_RESET_VERIFIED,
                    data: {},
                },
            ]);
        });
    });

    // https://github.com/vendure-ecommerce/vendure/issues/1659
    describe('password reset before verification', () => {
        const password = 'password';
        const emailAddress = 'test3@test.com';
        let verificationToken: string;
        let passwordResetToken: string;
        let newCustomerId: string;

        beforeEach(() => {
            sendEmailFn = jest.fn();
        });

        it('register a new account without password', async () => {
            const verificationTokenPromise = getVerificationTokenPromise();
            const input: RegisterCustomerInput = {
                firstName: 'Bobby',
                lastName: 'Tester',
                phoneNumber: '123456',
                emailAddress,
            };
            const { registerCustomerAccount } = await shopClient.query<Register.Mutation, Register.Variables>(
                REGISTER_ACCOUNT,
                { input },
            );
            successErrorGuard.assertSuccess(registerCustomerAccount);
            verificationToken = await verificationTokenPromise;

            const { customers } = await adminClient.query<
                GetCustomerListQuery,
                GetCustomerListQueryVariables
            >(GET_CUSTOMER_LIST, {
                options: {
                    filter: {
                        emailAddress: { eq: emailAddress },
                    },
                },
            });

            expect(customers.items[0].user?.verified).toBe(false);
            newCustomerId = customers.items[0].id;
        });

        it('requestPasswordReset', async () => {
            const passwordResetTokenPromise = getPasswordResetTokenPromise();
            const { requestPasswordReset } = await shopClient.query<
                RequestPasswordReset.Mutation,
                RequestPasswordReset.Variables
            >(REQUEST_PASSWORD_RESET, {
                identifier: emailAddress,
            });
            successErrorGuard.assertSuccess(requestPasswordReset);

            await waitForSendEmailFn();
            passwordResetToken = await passwordResetTokenPromise;
            expect(requestPasswordReset.success).toBe(true);
            expect(sendEmailFn).toHaveBeenCalled();
            expect(passwordResetToken).toBeDefined();
        });

        it('resetPassword also performs verification', async () => {
            const { resetPassword } = await shopClient.query<ResetPassword.Mutation, ResetPassword.Variables>(
                RESET_PASSWORD,
                {
                    token: passwordResetToken,
                    password: 'newPassword',
                },
            );
            currentUserErrorGuard.assertSuccess(resetPassword);

            expect(resetPassword.identifier).toBe(emailAddress);
            const { customer } = await adminClient.query<GetCustomer.Query, GetCustomer.Variables>(
                GET_CUSTOMER,
                {
                    id: newCustomerId,
                },
            );

            expect(customer?.user?.verified).toBe(true);
        });

        it('can log in with new password', async () => {
            const loginResult = await shopClient.asUserWithCredentials(emailAddress, 'newPassword');
            expect(loginResult.identifier).toBe(emailAddress);
        });
    });

    describe('updating emailAddress', () => {
        let emailUpdateToken: string;
        let customer: Codegen.GetCustomerQuery['customer'];
        const NEW_EMAIL_ADDRESS = 'new@address.com';
        const PASSWORD = 'newPassword';

        beforeAll(async () => {
            const result = await adminClient.query<
                Codegen.GetCustomerQuery,
                Codegen.GetCustomerQueryVariables
            >(GET_CUSTOMER, {
                id: 'T_1',
            });
            customer = result.customer!;
        });

        beforeEach(() => {
            sendEmailFn = jest.fn();
        });

        it('throws if not logged in', async () => {
            try {
                await shopClient.asAnonymousUser();
                await shopClient.query<
                    CodegenShop.RequestUpdateEmailAddressMutation,
                    CodegenShop.RequestUpdateEmailAddressMutationVariables
                >(REQUEST_UPDATE_EMAIL_ADDRESS, {
                    password: PASSWORD,
                    newEmailAddress: NEW_EMAIL_ADDRESS,
                });
                fail('should have thrown');
            } catch (err: any) {
                expect(getErrorCode(err)).toBe('FORBIDDEN');
            }
        });

        it('return error result if password is incorrect', async () => {
            await shopClient.asUserWithCredentials(customer!.emailAddress, PASSWORD);
            const { requestUpdateCustomerEmailAddress } = await shopClient.query<
                CodegenShop.RequestUpdateEmailAddressMutation,
                CodegenShop.RequestUpdateEmailAddressMutationVariables
            >(REQUEST_UPDATE_EMAIL_ADDRESS, {
                password: 'bad password',
                newEmailAddress: NEW_EMAIL_ADDRESS,
            });
            successErrorGuard.assertErrorResult(requestUpdateCustomerEmailAddress);

            expect(requestUpdateCustomerEmailAddress.message).toBe('The provided credentials are invalid');
            expect(requestUpdateCustomerEmailAddress.errorCode).toBe(ErrorCode.INVALID_CREDENTIALS_ERROR);
        });

        it('return error result email address already in use', async () => {
            await shopClient.asUserWithCredentials(customer!.emailAddress, PASSWORD);
            const result = await adminClient.query<
                Codegen.GetCustomerQuery,
                Codegen.GetCustomerQueryVariables
            >(GET_CUSTOMER, {
                id: 'T_2',
            });
            const otherCustomer = result.customer!;

            const { requestUpdateCustomerEmailAddress } = await shopClient.query<
                CodegenShop.RequestUpdateEmailAddressMutation,
                CodegenShop.RequestUpdateEmailAddressMutationVariables
            >(REQUEST_UPDATE_EMAIL_ADDRESS, {
                password: PASSWORD,
                newEmailAddress: otherCustomer.emailAddress,
            });
            successErrorGuard.assertErrorResult(requestUpdateCustomerEmailAddress);

            expect(requestUpdateCustomerEmailAddress.message).toBe('The email address is not available.');
            expect(requestUpdateCustomerEmailAddress.errorCode).toBe(ErrorCode.EMAIL_ADDRESS_CONFLICT_ERROR);
        });

        it('triggers event with token', async () => {
            await shopClient.asUserWithCredentials(customer!.emailAddress, PASSWORD);
            const emailUpdateTokenPromise = getEmailUpdateTokenPromise();

            await shopClient.query<
                CodegenShop.RequestUpdateEmailAddressMutation,
                CodegenShop.RequestUpdateEmailAddressMutationVariables
            >(REQUEST_UPDATE_EMAIL_ADDRESS, {
                password: PASSWORD,
                newEmailAddress: NEW_EMAIL_ADDRESS,
            });

            const { identifierChangeToken, pendingIdentifier } = await emailUpdateTokenPromise;
            emailUpdateToken = identifierChangeToken!;

            expect(pendingIdentifier).toBe(NEW_EMAIL_ADDRESS);
            expect(emailUpdateToken).toBeTruthy();
        });

        it('cannot login with new email address before verification', async () => {
            const result = await shopClient.asUserWithCredentials(NEW_EMAIL_ADDRESS, PASSWORD);

            expect(result.errorCode).toBe(ErrorCode.INVALID_CREDENTIALS_ERROR);
        });

        it('return error result for bad token', async () => {
            const { updateCustomerEmailAddress } = await shopClient.query<
                CodegenShop.UpdateEmailAddressMutation,
                CodegenShop.UpdateEmailAddressMutationVariables
            >(UPDATE_EMAIL_ADDRESS, { token: 'bad token' });
            successErrorGuard.assertErrorResult(updateCustomerEmailAddress);

            expect(updateCustomerEmailAddress.message).toBe('Identifier change token not recognized');
            expect(updateCustomerEmailAddress.errorCode).toBe(
                ErrorCode.IDENTIFIER_CHANGE_TOKEN_INVALID_ERROR,
            );
        });

        it('verify the new email address', async () => {
            const { updateCustomerEmailAddress } = await shopClient.query<
                CodegenShop.UpdateEmailAddressMutation,
                CodegenShop.UpdateEmailAddressMutationVariables
            >(UPDATE_EMAIL_ADDRESS, { token: emailUpdateToken });
            successErrorGuard.assertSuccess(updateCustomerEmailAddress);

            expect(updateCustomerEmailAddress.success).toBe(true);

            // Allow for occasional race condition where the event does not
            // publish before the assertions are made.
            await new Promise(resolve => setTimeout(resolve, 10));

            expect(sendEmailFn).toHaveBeenCalled();
            expect(sendEmailFn.mock.calls[0][0] instanceof IdentifierChangeEvent).toBe(true);
        });

        it('can login with new email address after verification', async () => {
            await shopClient.asUserWithCredentials(NEW_EMAIL_ADDRESS, PASSWORD);
            const { activeCustomer } = await shopClient.query<CodegenShop.GetActiveCustomerQuery>(
                GET_ACTIVE_CUSTOMER,
            );
            expect(activeCustomer!.id).toBe(customer!.id);
            expect(activeCustomer!.emailAddress).toBe(NEW_EMAIL_ADDRESS);
        });

        it('cannot login with old email address after verification', async () => {
            const result = await shopClient.asUserWithCredentials(customer!.emailAddress, PASSWORD);

            expect(result.errorCode).toBe(ErrorCode.INVALID_CREDENTIALS_ERROR);
        });

        it('customer history for email update', async () => {
            const result = await adminClient.query<
                Codegen.GetCustomerHistoryQuery,
                Codegen.GetCustomerHistoryQueryVariables
            >(GET_CUSTOMER_HISTORY, {
                id: customer!.id,
                options: {
                    skip: 5,
                },
            });

            expect(result.customer?.history.items.map(pick(['type', 'data']))).toEqual([
                {
                    type: HistoryEntryType.CUSTOMER_EMAIL_UPDATE_REQUESTED,
                    data: {
                        newEmailAddress: 'new@address.com',
                        oldEmailAddress: 'hayden.zieme12@hotmail.com',
                    },
                },
                {
                    type: HistoryEntryType.CUSTOMER_EMAIL_UPDATE_VERIFIED,
                    data: {
                        newEmailAddress: 'new@address.com',
                        oldEmailAddress: 'hayden.zieme12@hotmail.com',
                    },
                },
            ]);
        });
    });

    async function assertRequestAllowed<V>(operation: DocumentNode, variables?: V) {
        try {
            const status = await shopClient.queryStatus(operation, variables);
            expect(status).toBe(200);
        } catch (e: any) {
            const errorCode = getErrorCode(e);
            if (!errorCode) {
                fail(`Unexpected failure: ${e}`);
            } else {
                fail(`Operation should be allowed, got status ${getErrorCode(e)}`);
            }
        }
    }

    async function assertRequestForbidden<V>(operation: DocumentNode, variables: V) {
        try {
            const status = await shopClient.query(operation, variables);
            fail(`Should have thrown`);
        } catch (e: any) {
            expect(getErrorCode(e)).toBe('FORBIDDEN');
        }
    }

    function getErrorCode(err: any): string {
        return err.response.errors[0].extensions.code;
    }

    async function createAdministratorWithPermissions(
        code: string,
        permissions: Permission[],
    ): Promise<{ identifier: string; password: string }> {
        const roleResult = await shopClient.query<
            Codegen.CreateRoleMutation,
            Codegen.CreateRoleMutationVariables
        >(CREATE_ROLE, {
            input: {
                code,
                description: '',
                permissions,
            },
        });

        const role = roleResult.createRole;

        const identifier = `${code}@${Math.random().toString(16).substr(2, 8)}`;
        const password = `test`;

        const adminResult = await shopClient.query<
            Codegen.CreateAdministratorMutation,
            Codegen.CreateAdministratorMutationVariables
        >(CREATE_ADMINISTRATOR, {
            input: {
                emailAddress: identifier,
                firstName: code,
                lastName: 'Admin',
                password,
                roleIds: [role.id],
            },
        });
        const admin = adminResult.createAdministrator;

        return {
            identifier,
            password,
        };
    }

    /**
     * A "sleep" function which allows the sendEmailFn time to get called.
     */
    function waitForSendEmailFn() {
        return new Promise(resolve => setTimeout(resolve, 10));
    }
});

describe('Expiring tokens', () => {
    const { server, adminClient, shopClient } = createTestEnvironment(
        mergeConfig(testConfig(), {
            plugins: [TestEmailPlugin as any],
            authOptions: {
                verificationTokenDuration: '1ms',
            },
        }),
    );

    beforeAll(async () => {
        await server.init({
            initialData,
            productsCsvPath: path.join(__dirname, 'fixtures/e2e-products-minimal.csv'),
            customerCount: 1,
        });
        await adminClient.asSuperAdmin();
    }, TEST_SETUP_TIMEOUT_MS);

    beforeEach(() => {
        sendEmailFn = jest.fn();
    });

    afterAll(async () => {
        await server.destroy();
    });

    it('attempting to verify after token has expired throws', async () => {
        const verificationTokenPromise = getVerificationTokenPromise();
        const input: RegisterCustomerInput = {
            firstName: 'Barry',
            lastName: 'Wallace',
            emailAddress: 'barry.wallace@test.com',
        };
        const { registerCustomerAccount } = await shopClient.query<
            CodegenShop.RegisterMutation,
            CodegenShop.RegisterMutationVariables
        >(REGISTER_ACCOUNT, {
            input,
        });
        successErrorGuard.assertSuccess(registerCustomerAccount);

        const verificationToken = await verificationTokenPromise;

        expect(registerCustomerAccount.success).toBe(true);
        expect(sendEmailFn).toHaveBeenCalledTimes(1);
        expect(verificationToken).toBeDefined();

        await new Promise(resolve => setTimeout(resolve, 3));

        const { verifyCustomerAccount } = await shopClient.query<
            CodegenShop.VerifyMutation,
            CodegenShop.VerifyMutationVariables
        >(VERIFY_EMAIL, {
            password: 'test',
            token: verificationToken,
        });
        currentUserErrorGuard.assertErrorResult(verifyCustomerAccount);

        expect(verifyCustomerAccount.message).toBe(
            `Verification token has expired. Use refreshCustomerVerification to send a new token.`,
        );
        expect(verifyCustomerAccount.errorCode).toBe(ErrorCode.VERIFICATION_TOKEN_EXPIRED_ERROR);
    });

    it('attempting to reset password after token has expired returns error result', async () => {
        const { customer } = await adminClient.query<
            Codegen.GetCustomerQuery,
            Codegen.GetCustomerQueryVariables
        >(GET_CUSTOMER, {
            id: 'T_1',
        });

        const passwordResetTokenPromise = getPasswordResetTokenPromise();
        const { requestPasswordReset } = await shopClient.query<
            CodegenShop.RequestPasswordResetMutation,
            CodegenShop.RequestPasswordResetMutationVariables
        >(REQUEST_PASSWORD_RESET, {
            identifier: customer!.emailAddress,
        });
        successErrorGuard.assertSuccess(requestPasswordReset);

        const passwordResetToken = await passwordResetTokenPromise;

        expect(requestPasswordReset.success).toBe(true);
        expect(sendEmailFn).toHaveBeenCalledTimes(1);
        expect(passwordResetToken).toBeDefined();

        await new Promise(resolve => setTimeout(resolve, 3));

        const { resetPassword } = await shopClient.query<
            CodegenShop.ResetPasswordMutation,
            CodegenShop.ResetPasswordMutationVariables
        >(RESET_PASSWORD, {
            password: 'test',
            token: passwordResetToken,
        });

        currentUserErrorGuard.assertErrorResult(resetPassword);

        expect(resetPassword.message).toBe(`Password reset token has expired`);
        expect(resetPassword.errorCode).toBe(ErrorCode.PASSWORD_RESET_TOKEN_EXPIRED_ERROR);
    });
});

describe('Registration without email verification', () => {
    const { server, shopClient } = createTestEnvironment(
        mergeConfig(testConfig(), {
            plugins: [TestEmailPlugin as any],
            authOptions: {
                requireVerification: false,
            },
        }),
    );
    const userEmailAddress = 'glen.beardsley@test.com';

    beforeAll(async () => {
        await server.init({
            initialData,
            productsCsvPath: path.join(__dirname, 'fixtures/e2e-products-minimal.csv'),
            customerCount: 1,
        });
    }, TEST_SETUP_TIMEOUT_MS);

    beforeEach(() => {
        sendEmailFn = jest.fn();
    });

    afterAll(async () => {
        await server.destroy();
    });

    it('Returns error result if no password is provided', async () => {
        const input: RegisterCustomerInput = {
            firstName: 'Glen',
            lastName: 'Beardsley',
            emailAddress: userEmailAddress,
        };
        const { registerCustomerAccount } = await shopClient.query<
            CodegenShop.RegisterMutation,
            CodegenShop.RegisterMutationVariables
        >(REGISTER_ACCOUNT, {
            input,
        });
        successErrorGuard.assertErrorResult(registerCustomerAccount);

        expect(registerCustomerAccount.message).toBe('A password must be provided.');
        expect(registerCustomerAccount.errorCode).toBe(ErrorCode.MISSING_PASSWORD_ERROR);
    });

    it('register a new account with password', async () => {
        const input: RegisterCustomerInput = {
            firstName: 'Glen',
            lastName: 'Beardsley',
            emailAddress: userEmailAddress,
            password: 'test',
        };
        const { registerCustomerAccount } = await shopClient.query<
            CodegenShop.RegisterMutation,
            CodegenShop.RegisterMutationVariables
        >(REGISTER_ACCOUNT, {
            input,
        });
        successErrorGuard.assertSuccess(registerCustomerAccount);

        expect(registerCustomerAccount.success).toBe(true);
        expect(sendEmailFn).not.toHaveBeenCalled();
    });

    it('can login after registering', async () => {
        await shopClient.asUserWithCredentials(userEmailAddress, 'test');

        const result = await shopClient.query(
            gql`
                query GetMe {
                    me {
                        identifier
                    }
                }
            `,
        );
        expect(result.me.identifier).toBe(userEmailAddress);
    });
});

describe('Updating email address without email verification', () => {
    const { server, adminClient, shopClient } = createTestEnvironment(
        mergeConfig(testConfig(), {
            plugins: [TestEmailPlugin as any],
            authOptions: {
                requireVerification: false,
            },
        }),
    );
    let customer: Codegen.GetCustomerQuery['customer'];
    const NEW_EMAIL_ADDRESS = 'new@address.com';

    beforeAll(async () => {
        await server.init({
            initialData,
            productsCsvPath: path.join(__dirname, 'fixtures/e2e-products-minimal.csv'),
            customerCount: 1,
        });
        await adminClient.asSuperAdmin();
        const result = await adminClient.query<Codegen.GetCustomerQuery, Codegen.GetCustomerQueryVariables>(
            GET_CUSTOMER,
            {
                id: 'T_1',
            },
        );
        customer = result.customer!;
    }, TEST_SETUP_TIMEOUT_MS);

    beforeEach(() => {
        sendEmailFn = jest.fn();
    });

    afterAll(async () => {
        await server.destroy();
    });

    it('updates email address', async () => {
        await shopClient.asUserWithCredentials(customer!.emailAddress, 'test');
        const { requestUpdateCustomerEmailAddress } = await shopClient.query<
            CodegenShop.RequestUpdateEmailAddressMutation,
            CodegenShop.RequestUpdateEmailAddressMutationVariables
        >(REQUEST_UPDATE_EMAIL_ADDRESS, {
            password: 'test',
            newEmailAddress: NEW_EMAIL_ADDRESS,
        });
        successErrorGuard.assertSuccess(requestUpdateCustomerEmailAddress);

        expect(requestUpdateCustomerEmailAddress.success).toBe(true);
        expect(sendEmailFn).toHaveBeenCalledTimes(1);
        expect(sendEmailFn.mock.calls[0][0] instanceof IdentifierChangeEvent).toBe(true);

        const { activeCustomer } = await shopClient.query<CodegenShop.GetActiveCustomerQuery>(
            GET_ACTIVE_CUSTOMER,
        );
        expect(activeCustomer!.emailAddress).toBe(NEW_EMAIL_ADDRESS);
    });
});

function getVerificationTokenPromise(): Promise<string> {
    return new Promise<any>(resolve => {
        sendEmailFn.mockImplementation((event: AccountRegistrationEvent) => {
            resolve(event.user.getNativeAuthenticationMethod().verificationToken);
        });
    });
}

function getPasswordResetTokenPromise(): Promise<string> {
    return new Promise<any>(resolve => {
        sendEmailFn.mockImplementation((event: PasswordResetEvent) => {
            resolve(event.user.getNativeAuthenticationMethod().passwordResetToken);
        });
    });
}

function getEmailUpdateTokenPromise(): Promise<{
    identifierChangeToken: string | null;
    pendingIdentifier: string | null;
}> {
    return new Promise(resolve => {
        sendEmailFn.mockImplementation((event: IdentifierChangeRequestEvent) => {
            resolve(
                pick(event.user.getNativeAuthenticationMethod(), [
                    'identifierChangeToken',
                    'pendingIdentifier',
                ]),
            );
        });
    });
}<|MERGE_RESOLUTION|>--- conflicted
+++ resolved
@@ -23,35 +23,10 @@
 import { testConfig, TEST_SETUP_TIMEOUT_MS } from '../../../e2e-common/test-config';
 import { PasswordValidationError } from '../src/common/error/generated-graphql-shop-errors';
 
-<<<<<<< HEAD
 import * as Codegen from './graphql/generated-e2e-admin-types';
 import { HistoryEntryType, Permission } from './graphql/generated-e2e-admin-types';
 import * as CodegenShop from './graphql/generated-e2e-shop-types';
 import { CurrentUserShopFragment } from './graphql/generated-e2e-shop-types';
-=======
-import {
-    CreateAdministrator,
-    CreateRole,
-    GetCustomer,
-    GetCustomerHistory,
-    GetCustomerList,
-    GetCustomerListQuery,
-    GetCustomerListQueryVariables,
-    HistoryEntryType,
-    Permission,
-} from './graphql/generated-e2e-admin-types';
-import {
-    CurrentUserShopFragment,
-    GetActiveCustomer,
-    RefreshToken,
-    Register,
-    RequestPasswordReset,
-    RequestUpdateEmailAddress,
-    ResetPassword,
-    UpdateEmailAddress,
-    Verify,
-} from './graphql/generated-e2e-shop-types';
->>>>>>> 87a0ba3e
 import {
     CREATE_ADMINISTRATOR,
     CREATE_ROLE,
@@ -652,7 +627,7 @@
                 phoneNumber: '123456',
                 emailAddress,
             };
-            const { registerCustomerAccount } = await shopClient.query<Register.Mutation, Register.Variables>(
+            const { registerCustomerAccount } = await shopClient.query<Codegen.RegisterMutation, Codegen.RegisterMutationVariables>(
                 REGISTER_ACCOUNT,
                 { input },
             );
@@ -660,8 +635,8 @@
             verificationToken = await verificationTokenPromise;
 
             const { customers } = await adminClient.query<
-                GetCustomerListQuery,
-                GetCustomerListQueryVariables
+                Codegen.GetCustomerListQuery,
+                Codegen.GetCustomerListQueryVariables
             >(GET_CUSTOMER_LIST, {
                 options: {
                     filter: {
