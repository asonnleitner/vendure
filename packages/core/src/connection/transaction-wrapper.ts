--- conflicted
+++ resolved
@@ -32,20 +32,9 @@
         // Copy to make sure original context will remain valid after transaction completes
         const ctx = originalCtx.copy();
 
-<<<<<<< HEAD
-        const queryRunnerExists = !!(ctx as any)[TRANSACTION_MANAGER_KEY];
-        if (queryRunnerExists) {
-            // If a QueryRunner already exists on the RequestContext, there must be an existing
-            // outer transaction in progress. In that case, we just execute the work function
-            // as usual without needing to further wrap in a transaction.
-            return lastValueFrom(from(work(ctx)));
-        }
-        const queryRunner = connection.createQueryRunner();
-=======
         const entityManager: EntityManager | undefined = (ctx as any)[TRANSACTION_MANAGER_KEY];
         const queryRunner = entityManager?.queryRunner || connection.createQueryRunner();
 
->>>>>>> fc65dae0
         if (mode === 'auto') {
             await this.startTransaction(queryRunner);
         }
@@ -77,7 +66,7 @@
             }
             throw error;
         } finally {
-            if (!queryRunner.isTransactionActive 
+            if (!queryRunner.isTransactionActive
                 && queryRunner.isReleased === false) {
                 // There is a check for an active transaction
                 // because this could be a nested transaction (savepoint).
