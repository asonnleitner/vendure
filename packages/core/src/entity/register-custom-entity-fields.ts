--- conflicted
+++ resolved
@@ -63,11 +63,7 @@
                     name,
                     nullable: nullable === false ? false : true,
                 };
-<<<<<<< HEAD
-                if (customField.type === 'string' && !list) {
-=======
-                if (customField.type === 'string' || customField.type === 'localeString') {
->>>>>>> 18f5bcd1
+                if ((customField.type === 'string' || customField.type === 'localeString') && !list) {
                     const length = customField.length || 255;
                     if (MAX_STRING_LENGTH < length) {
                         throw new Error(
