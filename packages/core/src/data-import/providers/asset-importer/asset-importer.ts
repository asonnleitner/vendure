import { Injectable } from '@nestjs/common';
import path from 'path';

import { RequestContext } from '../../../api/index';
import { isGraphQlErrorResult } from '../../../common/index';
import { ConfigService } from '../../../config/config.service';
import { Asset } from '../../../entity/asset/asset.entity';
import { AssetService } from '../../../service/services/asset.service';

/**
 * @description
 * This service creates new {@link Asset} entities based on string paths provided in the CSV
 * import format. The source files are resolved by joining the value of `importExportOptions.importAssetsDir`
 * with the asset path. This service is used internally by the {@link Importer} service.
 *
 * @docsCategory import-export
 */
@Injectable()
export class AssetImporter {
    private assetMap = new Map<string, Asset>();

    /** @internal */
    constructor(private configService: ConfigService, private assetService: AssetService) {}

    /**
     * @description
     * Creates Asset entities for the given paths, using the assetMap cache to prevent the
     * creation of duplicates.
     */
    async getAssets(
        assetPaths: string[],
        ctx?: RequestContext,
    ): Promise<{ assets: Asset[]; errors: string[] }> {
        const assets: Asset[] = [];
        const errors: string[] = [];
        const { assetImportStrategy } = this.configService.importExportOptions;
        const uniqueAssetPaths = new Set(assetPaths);
        for (const assetPath of uniqueAssetPaths.values()) {
            const cachedAsset = this.assetMap.get(assetPath);
            if (cachedAsset) {
                assets.push(cachedAsset);
            } else {
<<<<<<< HEAD
                const filename = path.join(importAssetsDir, assetPath);

                if (fs.existsSync(filename)) {
                    const fileStat = fs.statSync(filename);
                    if (fileStat.isFile()) {
                        try {
                            const stream = fs.createReadStream(filename);
                            const asset = (await this.assetService.createFromFileStream(
                                stream,
                                ctx,
                            )) as Asset;
                            this.assetMap.set(assetPath, asset);
                            assets.push(asset);
                        } catch (err: any) {
                            errors.push(err.toString());
=======
                try {
                    const stream = await assetImportStrategy.getStreamFromPath(assetPath);
                    if (stream) {
                        const asset = await this.assetService.createFromFileStream(stream, assetPath, ctx);
                        if (isGraphQlErrorResult(asset)) {
                            errors.push(asset.message);
                        } else {
                            this.assetMap.set(assetPath, asset as Asset);
                            assets.push(asset as Asset);
>>>>>>> fc65dae0
                        }
                    }
                } catch (e: any) {
                    errors.push(e.message);
                }
            }
        }
        return { assets, errors };
    }
}<|MERGE_RESOLUTION|>--- conflicted
+++ resolved
@@ -40,23 +40,6 @@
             if (cachedAsset) {
                 assets.push(cachedAsset);
             } else {
-<<<<<<< HEAD
-                const filename = path.join(importAssetsDir, assetPath);
-
-                if (fs.existsSync(filename)) {
-                    const fileStat = fs.statSync(filename);
-                    if (fileStat.isFile()) {
-                        try {
-                            const stream = fs.createReadStream(filename);
-                            const asset = (await this.assetService.createFromFileStream(
-                                stream,
-                                ctx,
-                            )) as Asset;
-                            this.assetMap.set(assetPath, asset);
-                            assets.push(asset);
-                        } catch (err: any) {
-                            errors.push(err.toString());
-=======
                 try {
                     const stream = await assetImportStrategy.getStreamFromPath(assetPath);
                     if (stream) {
@@ -66,7 +49,6 @@
                         } else {
                             this.assetMap.set(assetPath, asset as Asset);
                             assets.push(asset as Asset);
->>>>>>> fc65dae0
                         }
                     }
                 } catch (e: any) {
